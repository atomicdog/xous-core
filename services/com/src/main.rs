#![cfg_attr(target_os = "none", no_std)]
#![cfg_attr(target_os = "none", no_main)]

mod api;
use api::Opcode;

use core::convert::TryFrom;

use log::{error, info};

use com_rs::*;

use xous::CID;

const STD_TIMEOUT: u32 = 100;
#[derive(Debug, Copy, Clone)]
pub struct WorkRequest {
    work: ComSpec,
    sender: CID,
}

fn return_battstats(cid: CID, stats: api::BattStats) -> Result<(), xous::Error> {
    xous::send_message(cid, crate::api::Opcode::BattStatsReturn(stats).into()).map(|_| ())
}

#[cfg(target_os = "none")]
mod implementation {
    use crate::api::BattStats;
    use crate::return_battstats;
    use crate::WorkRequest;
    use com_rs::*;
    use log::{error, info};
    use ticktimer_server::*;
    use utralib::generated::*;
    use xous::CID;
<<<<<<< HEAD
    use log::{error, info};
    use crate::return_battstats;
    use crate::STD_TIMEOUT;
=======
>>>>>>> f6c3d955

    #[macro_use]
    use heapless::Vec;
    use heapless::consts::*;

    /*
<<<<<<< HEAD
    use typenum::{UInt, UTerm};'
    use typenum::bit::{B0, B1};
    type U1280 = UInt<UInt<UInt<UInt<UInt<UInt<UInt<UInt<UInt<UInt<UInt<UTerm, B1>, B0>, B1>, B0>, B0>, B0>, B0>, B0>, B0>, B0>, B0>;
*/
=======
        use typenum::{UInt, UTerm};
        use typenum::bit::{B0, B1};
        type U1280 = UInt<UInt<UInt<UInt<UInt<UInt<UInt<UInt<UInt<UInt<UInt<UTerm, B1>, B0>, B1>, B0>, B0>, B0>, B0>, B0>, B0>, B0>, B0>;
    */
    const STD_TIMEOUT: u32 = 100;

>>>>>>> f6c3d955
    pub struct XousCom {
        csr: utralib::CSR<u32>,
        ticktimer: CID,
        pub workqueue: Vec<WorkRequest, U64>,
        busy: bool,
    }

    fn handle_irq(_irq_no: usize, arg: *mut usize) {
        let xc = unsafe { &mut *(arg as *mut XousCom) };
        // just clear the pending request, as this is used as a "wait" until request function
        xc.csr
            .wo(utra::com::EV_PENDING, xc.csr.r(utra::com::EV_PENDING));
    }

    impl XousCom {
        pub fn new() -> XousCom {
            let csr = xous::syscall::map_memory(
                xous::MemoryAddress::new(utra::com::HW_COM_BASE),
                None,
                4096,
                xous::MemoryFlags::R | xous::MemoryFlags::W,
            )
            .expect("couldn't map COM CSR range");

            let ticktimer_server_id = xous::SID::from_bytes(b"ticktimer-server").unwrap();
            let ticktimer_conn = xous::connect(ticktimer_server_id).unwrap();

            let mut xc = XousCom {
                csr: CSR::new(csr.as_mut_ptr() as *mut u32),
                ticktimer: ticktimer_conn,
                workqueue: Vec::new(),
                busy: false,
                //tx_queue: Vec::new(),
                //rx_queue: Vec::new(),
                //in_progress: false,
            };

            xous::claim_interrupt(
                utra::com::COM_IRQ,
                handle_irq,
                (&mut xc) as *mut XousCom as *mut usize,
            )
            .expect("couldn't claim irq");
            xc
        }

        pub fn txrx(&mut self, tx: u16) -> u16 {
<<<<<<< HEAD
            self.csr.wfo(utra::com::TX_TX, tx as u32);  // transaction is automatically initiated on write
            // wait while transaction is in progress. A transaction takes about 80-100 CPU cycles;
            // not quite enough to be worth the overhead of an interrupt, so we just busy wait
            // yielding a time slice is a bad idea: we don't get it back until like 1ms later, which causes other problems
=======
            self.csr.wfo(utra::com::TX_TX, tx as u32); // transaction is automatically initiated on write
                                                       // wait while transaction is in progress. A transaction takes about 80-100 CPU cycles;
                                                       // not quite enough to be worth the overhead of an interrupt, so we just yield our time slice
>>>>>>> f6c3d955
            while self.csr.rf(utra::com::STATUS_TIP) == 1 {
                // xous::yield_slice();
            }

            // grab the RX value and return it
            self.csr.rf(utra::com::RX_RX) as u16
        }

        pub fn wait_txrx(&mut self, tx: u16, timeout: Option<u32>) -> u16 {
            if timeout.is_some() {
                let curtime = ticktimer_server::elapsed_ms(self.ticktimer)
                    .expect("couldn't connect to ticktimer");
                let mut timed_out = false;
                let to = timeout.unwrap() as u64;
                while self.csr.rf(utra::com::STATUS_HOLD) == 1 && !timed_out {
                    if (ticktimer_server::elapsed_ms(self.ticktimer)
                        .expect("couldn't connect to ticktimer")
                        - curtime)
                        > to
                    {
                        timed_out = true;
                    }
                    xous::yield_slice();
                }
            } else {
                while self.csr.rf(utra::com::STATUS_HOLD) == 1 {
                    self.csr.wfo(utra::com::EV_ENABLE_SPI_HOLD, 1);
                    xous::wait_event();
                    self.csr.wfo(utra::com::EV_ENABLE_SPI_HOLD, 0);
                }
            }

            self.txrx(tx)
        }

        pub fn process_queue(&mut self) {
            if !self.workqueue.is_empty() && !self.busy {
                self.busy = true;
                let work_descriptor = self.workqueue.swap_remove(0); // not quite FIFO, but Vec does not support FIFO (best we can do with "heapless")
                if work_descriptor.work.verb == ComState::STAT.verb {
                    let stats = self.get_battstats();
                    return_battstats(work_descriptor.sender, stats)
                        .expect("Could not return BattStatsNb value");
                } else {
                    error!(
                        "unimplemented work queue responder 0x{:x}",
                        work_descriptor.work.verb
                    );
                }
                self.busy = false;
            }
        }

        pub fn get_battstats(&mut self) -> BattStats {
            let mut stats = BattStats::default();

            self.txrx(ComState::GAS_GAUGE.verb);
            stats.current = self.wait_txrx(ComState::LINK_READ.verb, Some(STD_TIMEOUT)) as i16;
            self.wait_txrx(ComState::LINK_READ.verb, Some(100)); // stby_current, not used here
            stats.voltage = self.wait_txrx(ComState::LINK_READ.verb, Some(STD_TIMEOUT));
            self.wait_txrx(ComState::LINK_READ.verb, Some(100)); // power register value, not used

            self.txrx(ComState::GG_SOC.verb);
            stats.soc = self.wait_txrx(ComState::LINK_READ.verb, Some(STD_TIMEOUT)) as u8;
            self.txrx(ComState::GG_REMAINING.verb);
            stats.remaining_capacity = self.wait_txrx(ComState::LINK_READ.verb, Some(STD_TIMEOUT));

            stats
        }
    }
}

// a stub to try to avoid breaking hosted mode for as long as possible.
#[cfg(not(target_os = "none"))]
mod implementation {
    use crate::api::BattStats;
    use crate::return_battstats;
    use crate::WorkRequest;
    use com_rs::*;
    use log::{error, info};

    #[macro_use]
    use heapless::Vec;
    use heapless::consts::*;

    pub struct XousCom {
        pub workqueue: Vec<WorkRequest, U64>,
        busy: bool,
    }

    impl XousCom {
        pub fn new() -> XousCom {
            XousCom {
                workqueue: Vec::new(),
                busy: false,
            }
        }

        pub fn txrx(&mut self, _tx: u16) -> u16 {
            0xDEAD as u16
        }

        pub fn get_battstats(&mut self) -> BattStats {
            BattStats {
                voltage: 3700,
                current: -150,
                soc: 50,
                remaining_capacity: 750,
            }
        }

        pub fn process_queue(&mut self) {
            if !self.workqueue.is_empty() && !self.busy {
                self.busy = true;
                let work_descriptor = self.workqueue.swap_remove(0); // not quite FIFO, but Vec does not support FIFO (best we can do with "heapless")
                if work_descriptor.work.verb == ComState::STAT.verb {
                    let stats = self.get_battstats();
                    return_battstats(work_descriptor.sender, stats)
                        .expect("Could not return BattStatsNb value");
                } else {
                    error!(
                        "unimplemented work queue responder 0x{:x}",
                        work_descriptor.work.verb
                    );
                }
                self.busy = false;
            }
        }
    }
}

#[xous::xous_main]
fn xmain() -> ! {
    use crate::implementation::XousCom;

    log_server::init_wait().unwrap();

    let com_server =
        xous::create_server_with_address(b"com             ").expect("Couldn't create COM server");

    let shell_id = xous::SID::from_bytes(b"shell           ").unwrap();
    let shell_conn = xous::connect(shell_id).unwrap();

    let agent_conn: usize;
    if cfg!(feature = "fccagent") {
        let agent_id = xous::SID::from_bytes(b"fcc-agent-server").unwrap();
        agent_conn = xous::connect(agent_id).expect("Couldn't connect to fcc-agent! Are you building with the right features enabled?");
    } else {
        agent_conn = 0; // bogus value
    }

    // Create a new com object
    let mut com = XousCom::new();

    loop {
        info!("COM: waiting for message");
        let envelope = xous::receive_message(com_server).unwrap();
        info!("COM: Message: {:?}", envelope);
        if let Ok(opcode) = Opcode::try_from(&envelope.body) {
            info!("COM: Opcode: {:?}", opcode);
            match opcode {
                Opcode::PowerOffSoc => {
                    info!("COM: power off called");
                    com.txrx(ComState::POWER_OFF.verb);
                }
                Opcode::BattStats => {
                    info!("COM: batt stats request received");
                    let stats = com.get_battstats();
                    let raw_stats: [usize; 2] = stats.into();
                    xous::return_scalar2(envelope.sender, raw_stats[1], raw_stats[0])
                        .expect("COM: couldn't return batt stats request");
                    info!("COM: done returning batt stats request");
                }
                Opcode::BattStatsNb => {
                    com.workqueue
                        .push(WorkRequest {
                            work: ComState::STAT,
                            sender: shell_conn,
                        })
                        .unwrap();
                }
<<<<<<< HEAD
                Opcode::Wf200Rev => {
                    com.txrx(ComState::WFX_FW_REV_GET.verb);
                    let major = com.wait_txrx(ComState::LINK_READ.verb, Some(STD_TIMEOUT)) as u8;
                    let minor = com.wait_txrx(ComState::LINK_READ.verb, Some(STD_TIMEOUT)) as u8;
                    let build = com.wait_txrx(ComState::LINK_READ.verb, Some(STD_TIMEOUT)) as u8;
                    xous::return_scalar(
                        envelope.sender,
                        ((major as usize) << 16) | ((minor as usize) << 8) | (build as usize)
                    )
                    .expect("COM: couldn't return WF200 firmware rev");
                }
                Opcode::EcGitRev => {
                    com.txrx(ComState::EC_GIT_REV.verb);
                    let rev_msb = com.wait_txrx(ComState::LINK_READ.verb, Some(STD_TIMEOUT)) as u16;
                    let rev_lsb = com.wait_txrx(ComState::LINK_READ.verb, Some(STD_TIMEOUT)) as u16;
                    let dirty = com.wait_txrx(ComState::LINK_READ.verb, Some(STD_TIMEOUT)) as u8;
                    xous::return_scalar2(
                        envelope.sender,
                        ((rev_msb as usize) << 16) | (rev_lsb as usize),
                        dirty as usize
                    )
                    .expect("COM: couldn't return WF200 firmware rev");
                }
                Opcode::Wf200PdsLine(l) => {
                    info!("COM: Wf200PdsLine got line {}", l);
                    let line = l.as_bytes();
                    let length = line.len() as u16;
                    //info!("COM: 0x{:04x}", ComState::WFX_PDS_LINE_SET.verb);
                    com.txrx(ComState::WFX_PDS_LINE_SET.verb);
                    //info!("COM: 0x{:04x}", length);
                    com.txrx(length);
                    //for i in 0..(ComState::WFX_PDS_LINE_SET.w_words as usize - 1) {
                    for i in 0..128 {
                        let word: u16;
                        if (i * 2 + 1) == length as usize { // odd last element
                            word = line[i * 2] as u16;
                        } else if i * 2 < length as usize {
                            word = (line[i*2] as u16) | ((line[i*2+1] as u16) << 8);
                        } else {
                            word = 0;
                        }
                        com.txrx(word);
                        //info!("COM: 0x{:04x}", word);
                    }
                }
                Opcode::RxStatsAgent => {
                    xous::send_message(agent_conn, xous::Message::Scalar(
                        xous::ScalarMessage { id: 1, arg1: '!' as usize, arg2: 0, arg3: 0, arg4: 0}
                    ));
                    let mut stats: [u8; (ComState::WFX_RXSTAT_GET.r_words*2) as usize] = [0; (ComState::WFX_RXSTAT_GET.r_words*2) as usize];
                    /*
                    com.txrx(ComState::WFX_RXSTAT_GET.verb);
                    for i in 0..ComState::WFX_RXSTAT_GET.r_words as usize {
                        let data = com.wait_txrx(ComState::LINK_READ.verb, Some(STD_TIMEOUT));
                        stats[i*2] = data as u8;
                        stats[i*2+1] = (data >> 8) as u8;
                    }*/
                    if cfg!(feature = "fccagent") {
                        // hard-coded from fccagent to break circular dependency of fcc agent on com on agent on com on...
                        let data = xous::carton::Carton::from_bytes(&stats);
                        let m = xous::Message::Borrow(data.into_message(2));
                        xous::send_message(agent_conn, m);
                    }
                    xous::send_message(agent_conn, xous::Message::Scalar(
                        xous::ScalarMessage { id: 1, arg1: '@' as usize, arg2: 0, arg3: 0, arg4: 0}
                    ));
                }
=======
>>>>>>> f6c3d955
                _ => error!("unknown opcode"),
            }
        } else {
            error!("couldn't convert opcode");
        }

        com.process_queue();
    }
}<|MERGE_RESOLUTION|>--- conflicted
+++ resolved
@@ -33,31 +33,18 @@
     use ticktimer_server::*;
     use utralib::generated::*;
     use xous::CID;
-<<<<<<< HEAD
-    use log::{error, info};
-    use crate::return_battstats;
-    use crate::STD_TIMEOUT;
-=======
->>>>>>> f6c3d955
 
     #[macro_use]
     use heapless::Vec;
     use heapless::consts::*;
 
     /*
-<<<<<<< HEAD
-    use typenum::{UInt, UTerm};'
-    use typenum::bit::{B0, B1};
-    type U1280 = UInt<UInt<UInt<UInt<UInt<UInt<UInt<UInt<UInt<UInt<UInt<UTerm, B1>, B0>, B1>, B0>, B0>, B0>, B0>, B0>, B0>, B0>, B0>;
-*/
-=======
         use typenum::{UInt, UTerm};
         use typenum::bit::{B0, B1};
         type U1280 = UInt<UInt<UInt<UInt<UInt<UInt<UInt<UInt<UInt<UInt<UInt<UTerm, B1>, B0>, B1>, B0>, B0>, B0>, B0>, B0>, B0>, B0>, B0>;
     */
     const STD_TIMEOUT: u32 = 100;
 
->>>>>>> f6c3d955
     pub struct XousCom {
         csr: utralib::CSR<u32>,
         ticktimer: CID,
@@ -105,18 +92,14 @@
         }
 
         pub fn txrx(&mut self, tx: u16) -> u16 {
-<<<<<<< HEAD
-            self.csr.wfo(utra::com::TX_TX, tx as u32);  // transaction is automatically initiated on write
-            // wait while transaction is in progress. A transaction takes about 80-100 CPU cycles;
-            // not quite enough to be worth the overhead of an interrupt, so we just busy wait
-            // yielding a time slice is a bad idea: we don't get it back until like 1ms later, which causes other problems
-=======
-            self.csr.wfo(utra::com::TX_TX, tx as u32); // transaction is automatically initiated on write
-                                                       // wait while transaction is in progress. A transaction takes about 80-100 CPU cycles;
-                                                       // not quite enough to be worth the overhead of an interrupt, so we just yield our time slice
->>>>>>> f6c3d955
+            self.csr.wfo(utra::com::TX_TX, tx as u32);
+            /* transaction is automatically initiated on write
+               wait while transaction is in progress. A transaction takes about 80-100 CPU cycles;
+               not quite enough to be worth the overhead of an interrupt, so we just yield our time slice */
             while self.csr.rf(utra::com::STATUS_TIP) == 1 {
                 // xous::yield_slice();
+                /* ... and it turns out yielding the slice is a bad idea, because you may not get re-scheduled
+                 for a very long time, which causes the COM responder to timeout. Just waste the cycles. */
             }
 
             // grab the RX value and return it
@@ -296,7 +279,6 @@
                         })
                         .unwrap();
                 }
-<<<<<<< HEAD
                 Opcode::Wf200Rev => {
                     com.txrx(ComState::WFX_FW_REV_GET.verb);
                     let major = com.wait_txrx(ComState::LINK_READ.verb, Some(STD_TIMEOUT)) as u8;
@@ -364,8 +346,6 @@
                         xous::ScalarMessage { id: 1, arg1: '@' as usize, arg2: 0, arg3: 0, arg4: 0}
                     ));
                 }
-=======
->>>>>>> f6c3d955
                 _ => error!("unknown opcode"),
             }
         } else {

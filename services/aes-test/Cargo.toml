--- conflicted
+++ resolved
@@ -8,15 +8,9 @@
 # Dependency versions enforced by Cargo.lock.
 [dependencies]
 log = "0.4.14"
-<<<<<<< HEAD
-log-server = {package = "xous-api-log", version = "0.1.15"}
-hex-literal = "0.3.1"
-xous = "0.9.21"
-=======
 log-server = {package = "xous-api-log", version = "0.1.16"}
 hex-literal = "0.3.1"
 xous = "0.9.22"
->>>>>>> f8a66430
 
 [features]
 default = []

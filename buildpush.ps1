#  a crappy starter script to help with builds under Windows environments. ymmv.

# set RUSTFLAGS=--remap-path-prefix=F:\largework\rust-win\code\xous-core\=build
# $env:RUSTFLAGS="--remap-path-prefix=$(Get-Location)=build"

<<<<<<< HEAD
cargo xtask app-image ball repl irc
=======
cargo xtask app-image ball repl
# cargo xtask ffi-test
>>>>>>> 342e7214
# cargo xtask minimal precursors/soc.svd

CertUtil -hashfile precursors/bbram-test1.nky MD5
CertUtil -hashfile precursors/soc_csr.bin MD5

CertUtil -hashfile target/riscv32imac-unknown-xous-elf/release/loader.bin MD5
CertUtil -hashfile target/riscv32imac-unknown-xous-elf/release/xous.img MD5
scp -i c:/users/bunnie/.ssh/id_pi target/riscv32imac-unknown-xous-elf/release/xous.img target/riscv32imac-unknown-xous-elf/release/loader.bin precursors/soc_csr.bin pi@10.0.245.181:code/precursors/
# scp -i c:/users/bunnie/.ssh/id_ed25519 target/riscv32imac-unknown-xous-elf/release/xous.img target/riscv32imac-unknown-xous-elf/release/loader.bin precursors/soc_csr.bin bunnie@10.0.245.9:/mnt/c/Users/bunnie/

# CertUtil -hashfile target/riscv32imac-unknown-none-elf/release/loader.bin MD5
# CertUtil -hashfile target/riscv32imac-unknown-none-elf/release/xous.img MD5
# scp -i c:/users/bunnie/.ssh/id_pi target/riscv32imac-unknown-none-elf/release/xous.img target/riscv32imac-unknown-none-elf/release/loader.bin precursors/soc_csr.bin precursors/bbram-test1.nky pi@10.0.245.90:code/precursors/

# wishbone-tool --load-name target/riscv32imac-unknown-none-elf/release/xous.img  --load-address 0x980000 --load-flash<|MERGE_RESOLUTION|>--- conflicted
+++ resolved
@@ -3,12 +3,8 @@
 # set RUSTFLAGS=--remap-path-prefix=F:\largework\rust-win\code\xous-core\=build
 # $env:RUSTFLAGS="--remap-path-prefix=$(Get-Location)=build"
 
-<<<<<<< HEAD
-cargo xtask app-image ball repl irc
-=======
-cargo xtask app-image ball repl
+cargo xtask app-image ball irc
 # cargo xtask ffi-test
->>>>>>> 342e7214
 # cargo xtask minimal precursors/soc.svd
 
 CertUtil -hashfile precursors/bbram-test1.nky MD5

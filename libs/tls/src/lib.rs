--- conflicted
+++ resolved
@@ -19,11 +19,6 @@
 
 /// PDDB Dict for tls trusted certificates keys
 const TLS_TRUSTED_DICT: &str = "tls.trusted";
-<<<<<<< HEAD
-#[allow(dead_code)]
-const CURRENT_VERSION_KEY: &str = "__version";
-=======
->>>>>>> afc8d962
 
 pub struct Tls {
     pddb: pddb::Pddb,

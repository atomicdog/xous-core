--- conflicted
+++ resolved
@@ -7,15 +7,8 @@
 
 # Dependency versions enforced by Cargo.lock.
 [dependencies]
-<<<<<<< HEAD
-xous = "0.9.21"
-rkyv = { version = "0.4.3", default_features = false }
-graphics-server = { path="../graphics-server"} # this is used by the IMEF portion of the API
-xous-names = {package = "xous-api-names", version = "0.9.16"} # used by the IMEF for registering listeners
-=======
 xous = "0.9.22"
 rkyv = { version = "0.4.3", default_features = false }
 graphics-server = { path="../graphics-server"} # this is used by the IMEF portion of the API
 xous-names = {package = "xous-api-names", version = "0.9.17"} # used by the IMEF for registering listeners
->>>>>>> f8a66430
 log = "0.4.14"

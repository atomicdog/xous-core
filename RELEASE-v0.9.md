--- conflicted
+++ resolved
@@ -465,11 +465,8 @@
 - `sigchat` moved to its own repo with AGPL licensing: https://github.com/betrusted-io/sigchat
 - Formatting and contribution standards have been modified. Formatting with `rustfmt` and trailing white space removal is now mandatory for all Xous contributions, see [#477](https://github.com/betrusted-io/xous-core/pull/477) for a discussion of how we got there and why.
 - The repo has gone through a "flag day" where all the crates have been formatted, which means commits before the flag day may be more difficult to undo. The changes are committed on a crate-by-crate basis, so if something is really broken we can undo the formatting for the crate and add an exception to the rustfmt rules.
-<<<<<<< HEAD
+- Implement #478: backlight should turn on automatically when a U2F/FIDO packet comes in from the host, allowing users in dark conditions to see the screen and know what they are approving.
 - the `sha2` API has been upgraded from 0.9.9 to 0.10.8. In the process of upgrading this, the `sha2` code is now domiciled in a fork of the `RustCrypto/hashes` repo. This should hopefully make tracking changes on RustCrypto somewhat easier, at the price of some difficulty in maintaining external crate pins (but I think that can be solved with some scripting). In the process of conversion, crates that depend on the 0.9.9 API for acceleration are now not accelerated. In particular, the ed25519-dalek signature check on the gateware at boot now runs with software SHA-512, which means that boot is much slower. This should be fixed before the release is live, but users testing the bleeding edge should be aware of this temporary regression in performance.
-=======
-- Implement #478: backlight should turn on automatically when a U2F/FIDO packet comes in from the host, allowing users in dark conditions to see the screen and know what they are approving.
->>>>>>> d7d2065f
 
 
 ## Roadmap

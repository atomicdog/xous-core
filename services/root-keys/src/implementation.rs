--- conflicted
+++ resolved
@@ -17,6 +17,7 @@
 use digest::Digest;
 use graphics_server::BulkRead;
 use core::mem::size_of;
+use core::cell::RefCell;
 
 use aes_xous::{Aes256, NewBlockCipher, BlockDecrypt, BlockEncrypt};
 use cipher::generic_array::GenericArray;
@@ -389,7 +390,7 @@
     kernel_base: u32,
     /// regions of RAM that holds all plaintext passwords, keys, and temp data. stuck in two well-defined page so we can
     /// zero-ize it upon demand, without guessing about stack frames and/or Rust optimizers removing writes
-    sensitive_data: xous::MemoryRange, // this gets purged at least on every suspend, but ideally purged sooner than that
+    sensitive_data: RefCell<xous::MemoryRange>, // this gets purged at least on every suspend, but ideally purged sooner than that
     pass_cache: xous::MemoryRange,  // this can be purged based on a policy, as set below
     boot_password_policy: PasswordRetentionPolicy,
     update_password_policy: PasswordRetentionPolicy,
@@ -465,7 +466,7 @@
             loader_code_base: xous::LOADER_LOC,
             kernel_mr: kernel,
             kernel_base: xous::KERNEL_LOC,
-            sensitive_data,
+            sensitive_data: RefCell::new(sensitive_data),
             pass_cache,
             update_password_policy: PasswordRetentionPolicy::AlwaysPurge,
             boot_password_policy: PasswordRetentionPolicy::AlwaysKeep,
@@ -533,8 +534,7 @@
         core::sync::atomic::compiler_fence(core::sync::atomic::Ordering::SeqCst);
     }
     fn purge_sensitive_data(&mut self) {
-        let data = self.sensitive_data.as_slice_mut::<u32>();
-        for d in data.iter_mut() {
+        for d in self.sensitive_data.borrow_mut().as_slice_mut::<u32>().iter_mut() {
             *d = 0;
         }
         core::sync::atomic::compiler_fence(core::sync::atomic::Ordering::SeqCst);
@@ -665,10 +665,10 @@
     fn get_salt(&mut self) -> [u8; 16] {
         if !self.is_initialized() {
             // we're not initialized, use the salt that should already be in the staging area
-            let sensitive_slice = self.sensitive_data.as_slice::<u32>();
             let mut key: [u8; 16] = [0; 16];
             for (word, &keyword) in key.chunks_mut(4).into_iter()
-            .zip(sensitive_slice[KeyRomLocs::PEPPER as usize..KeyRomLocs::PEPPER as usize + 128/(size_of::<u32>()*8)].iter()) {
+            .zip(self.sensitive_data.borrow_mut().as_slice::<u32>() // get the sensitive_data as a slice &mut[u32]
+            [KeyRomLocs::PEPPER as usize..KeyRomLocs::PEPPER as usize + 128/(size_of::<u32>()*8)].iter()) {
                 for (&byte, dst) in keyword.to_be_bytes().iter().zip(word.iter_mut()) {
                     *dst = byte;
                 }
@@ -704,14 +704,14 @@
         self.susres.set_suspendable(false).expect("couldn't block suspend/resume");
         // in this block, keyrom data is copied into RAM.
         // make a copy of the KEYROM to hold the new mods, in the sensitive data area
-        let sensitive_slice = self.sensitive_data.as_slice_mut::<u32>();
         for addr in 0..256 {
             self.keyrom.wfo(utra::keyrom::ADDRESS_ADDRESS, addr);
-            sensitive_slice[addr as usize] = self.keyrom.rf(utra::keyrom::DATA_DATA);
+            self.sensitive_data.borrow_mut().as_slice_mut::<u32>()[addr as usize] = self.keyrom.rf(utra::keyrom::DATA_DATA);
         }
 
         // provision the pepper
-        for keyword in sensitive_slice[KeyRomLocs::PEPPER as usize..KeyRomLocs::PEPPER as usize + 128/(size_of::<u32>()*8)].iter_mut() {
+        for keyword in self.sensitive_data.borrow_mut().as_slice_mut::<u32>()
+        [KeyRomLocs::PEPPER as usize..KeyRomLocs::PEPPER as usize + 128/(size_of::<u32>()*8)].iter_mut() {
             *keyword = self.trng.get_u32().expect("couldn't get random number");
         }
     }
@@ -733,6 +733,13 @@
     /// - verify the FPGA image hmac
     /// - sign the FPGA image
     /// - get ready for a reboot
+    ///
+    /// Note to future self: this terrible syntax `self.sensitive_data.borrow_mut().as_slice_mut::<u32>()`
+    /// is embedded all over the place as a substitute for `sensitive_slice` because we need interior mutability
+    /// of the data within the MemoryRange (which is not mutable) to change the contents of the MemoryRange
+    /// (a mutable operation). We can't bind `sensitive_slice` to `self.sensitive_data.borrow_mut().as_slice_mut::<u32>()`
+    /// because this creates a temporary that has the wrong lifetime, and thus, we have to embed that terrible piece
+    /// of unmaintainable syntax all over the place in the code below to solve this problem.
     pub fn do_key_init(&mut self, rootkeys_modal: &mut Modal, main_cid: xous::CID) -> Result<(), RootkeyResult> {
         self.xns_interlock();
         self.spinor.set_staging_write_protect(true).expect("couldn't protect the staging area");
@@ -777,22 +784,19 @@
         // e.g. in the case that we're doing a BBRAM boot (eFuse flow would give us a 0's key and we'd later on set it)
         #[cfg(feature = "hazardous-debug")]
         self.debug_print_key(KeyRomLocs::FPGA_KEY as usize, 256, "FPGA key before encryption: ");
-        {
-            let sensitive_slice = self.sensitive_data.as_slice_mut::<u32>();
-            // before we encrypt it, stash a copy in our password cache, as we'll need it later on to encrypt the bitstream
-            for (word, key) in sensitive_slice[KeyRomLocs::FPGA_KEY as usize..KeyRomLocs::FPGA_KEY as usize + 256/(size_of::<u32>()*8)].iter()
-            .zip(pcache.fpga_key.chunks_mut(4).into_iter()) {
-                for (&s, d) in word.to_be_bytes().iter().zip(key.iter_mut()) {
-                    *d = s;
-                }
-            }
-            pcache.fpga_key_valid = 1;
-
-            // now encrypt it in the staging area
-            for (word, key_word) in sensitive_slice[KeyRomLocs::FPGA_KEY as usize..KeyRomLocs::FPGA_KEY as usize + 256/(size_of::<u32>()*8)].iter_mut()
-            .zip(pcache.hashed_update_pw.chunks(4).into_iter()) {
-                *word = *word ^ u32::from_be_bytes(key_word.try_into().unwrap());
-            }
+        // before we encrypt it, stash a copy in our password cache, as we'll need it later on to encrypt the bitstream
+        for (word, key) in self.sensitive_data.borrow_mut().as_slice_mut::<u32>()[KeyRomLocs::FPGA_KEY as usize..KeyRomLocs::FPGA_KEY as usize + 256/(size_of::<u32>()*8)].iter()
+        .zip(pcache.fpga_key.chunks_mut(4).into_iter()) {
+            for (&s, d) in word.to_be_bytes().iter().zip(key.iter_mut()) {
+                *d = s;
+            }
+        }
+        pcache.fpga_key_valid = 1;
+
+        // now encrypt it in the staging area
+        for (word, key_word) in self.sensitive_data.borrow_mut().as_slice_mut::<u32>()[KeyRomLocs::FPGA_KEY as usize..KeyRomLocs::FPGA_KEY as usize + 256/(size_of::<u32>()*8)].iter_mut()
+        .zip(pcache.hashed_update_pw.chunks(4).into_iter()) {
+            *word = *word ^ u32::from_be_bytes(key_word.try_into().unwrap());
         }
 
         // allocate a decryption oracle for the FPGA bitstream. This will fail early if the FPGA key is wrong.
@@ -809,13 +813,9 @@
 
         // pub key is easy, no need to encrypt
         let public_key: [u8; ed25519_dalek::PUBLIC_KEY_LENGTH] = keypair.public.to_bytes();
-        { // scope sensitive_slice narrowly, as it borrows *self mutably, and can mess up later calls that borrow an immutable self
-            // sensitive_slice is our staging area for the new keyrom contents
-            let sensitive_slice = self.sensitive_data.as_slice_mut::<u32>();
-            for (src, dst) in public_key.chunks(4).into_iter()
-            .zip(sensitive_slice[KeyRomLocs::SELFSIGN_PUBKEY as usize..KeyRomLocs::SELFSIGN_PUBKEY as usize + 256/(size_of::<u32>()*8)].iter_mut()) {
-                *dst = u32::from_be_bytes(src.try_into().unwrap())
-            }
+        for (src, dst) in public_key.chunks(4).into_iter()
+        .zip(self.sensitive_data.borrow_mut().as_slice_mut::<u32>()[KeyRomLocs::SELFSIGN_PUBKEY as usize..KeyRomLocs::SELFSIGN_PUBKEY as usize + 256/(size_of::<u32>()*8)].iter_mut()) {
+            *dst = u32::from_be_bytes(src.try_into().unwrap())
         }
         log::info!("public key as computed: {:x?}", public_key);
 
@@ -836,12 +836,9 @@
         }
 
         // store the private key to the keyrom staging area
-        {
-            let sensitive_slice = self.sensitive_data.as_slice_mut::<u32>();
-            for (src, dst) in private_key_enc.chunks(4).into_iter()
-            .zip(sensitive_slice[KeyRomLocs::SELFSIGN_PRIVKEY as usize..KeyRomLocs::SELFSIGN_PRIVKEY as usize + 256/(size_of::<u32>()*8)].iter_mut()) {
-                *dst = u32::from_be_bytes(src.try_into().unwrap())
-            }
+        for (src, dst) in private_key_enc.chunks(4).into_iter()
+        .zip(self.sensitive_data.borrow_mut().as_slice_mut::<u32>()[KeyRomLocs::SELFSIGN_PRIVKEY as usize..KeyRomLocs::SELFSIGN_PRIVKEY as usize + 256/(size_of::<u32>()*8)].iter_mut()) {
+            *dst = u32::from_be_bytes(src.try_into().unwrap())
         }
 
         pb.set_percentage(10);
@@ -866,12 +863,9 @@
         }
 
         // store the boot key to the keyrom staging area
-        {
-            let sensitive_slice = self.sensitive_data.as_slice_mut::<u32>();
-            for (src, dst) in private_key_enc.chunks(4).into_iter()
-            .zip(sensitive_slice[KeyRomLocs::USER_KEY as usize..KeyRomLocs::USER_KEY as usize + 256/(size_of::<u32>()*8)].iter_mut()) {
-                *dst = u32::from_be_bytes(src.try_into().unwrap())
-            }
+        for (src, dst) in private_key_enc.chunks(4).into_iter()
+        .zip(self.sensitive_data.borrow_mut().as_slice_mut::<u32>()[KeyRomLocs::USER_KEY as usize..KeyRomLocs::USER_KEY as usize + 256/(size_of::<u32>()*8)].iter_mut()) {
+            *dst = u32::from_be_bytes(src.try_into().unwrap())
         }
 
         // sign the kernel
@@ -887,10 +881,7 @@
         log::debug!("loader len: {} bytes", loader_len);
 
         // set the "init" bit in the staging area
-        {
-            let sensitive_slice = self.sensitive_data.as_slice_mut::<u32>();
-            sensitive_slice[KeyRomLocs::CONFIG as usize] |= keyrom_config::INITIALIZED.ms(1);
-        }
+        self.sensitive_data.borrow_mut().as_slice_mut::<u32>()[KeyRomLocs::CONFIG as usize] |= keyrom_config::INITIALIZED.ms(1);
 
         #[cfg(feature = "hazardous-debug")]
         {
@@ -964,11 +955,10 @@
     #[cfg(feature = "hazardous-debug")]
     pub fn printkeys(&mut self) {
         // dump the keystore -- used to confirm that patching worked right. does not get compiled in when hazardous-debug is not enable.
-        let sensitive_slice = self.sensitive_data.as_slice_mut::<u32>();
         for addr in 0..256 {
             self.keyrom.wfo(utra::keyrom::ADDRESS_ADDRESS, addr);
-            sensitive_slice[addr as usize] = self.keyrom.rf(utra::keyrom::DATA_DATA);
-            log::info!("{:02x}: 0x{:08x}", addr, sensitive_slice[addr as usize]);
+            self.sensitive_data.borrow_mut().as_slice::<u32>()[addr as usize] = self.keyrom.rf(utra::keyrom::DATA_DATA);
+            log::info!("{:02x}: 0x{:08x}", addr, self.sensitive_data.borrow_mut().as_slice::<u32>()[addr as usize]);
         }
     }
 
@@ -977,25 +967,24 @@
         let pcache: &mut PasswordCache = unsafe{&mut *(self.pass_cache.as_mut_ptr() as *mut PasswordCache)};
 
         // setup the local cache
-        let sensitive_slice = self.sensitive_data.as_slice_mut::<u32>();
         for addr in 0..256 {
             self.keyrom.wfo(utra::keyrom::ADDRESS_ADDRESS, addr);
-            sensitive_slice[addr as usize] = self.keyrom.rf(utra::keyrom::DATA_DATA);
-            log::info!("{:02x}: 0x{:08x}", addr, sensitive_slice[addr as usize]);
-        }
-
-        for (word, key) in sensitive_slice[KeyRomLocs::FPGA_KEY as usize..KeyRomLocs::FPGA_KEY as usize + 256/(size_of::<u32>()*8)].iter()
+            self.sensitive_data.borrow_mut().as_slice::<u32>()[addr as usize] = self.keyrom.rf(utra::keyrom::DATA_DATA);
+            log::info!("{:02x}: 0x{:08x}", addr, self.sensitive_data.borrow_mut().as_slice::<u32>()[addr as usize]);
+        }
+
+        for (word, key) in self.sensitive_data.borrow_mut().as_slice::<u32>()[KeyRomLocs::FPGA_KEY as usize..KeyRomLocs::FPGA_KEY as usize + 256/(size_of::<u32>()*8)].iter()
         .zip(pcache.fpga_key.chunks_mut(4).into_iter()) {
             for (&s, d) in word.to_be_bytes().iter().zip(key.iter_mut()) {
                 *d = s;
             }
         }
         pcache.fpga_key_valid = 1;
-        sensitive_slice[KeyRomLocs::CONFIG as usize] |= keyrom_config::INITIALIZED.ms(1);
-        sensitive_slice[0x30] = 0xc0de_600d;
-        sensitive_slice[0x31] = 0x1234_5678;
-        sensitive_slice[0x32] = 0x8000_0000;
-        sensitive_slice[0x33] = 0x5555_3333;
+        self.sensitive_data.borrow_mut().as_slice::<u32>()[KeyRomLocs::CONFIG as usize] |= keyrom_config::INITIALIZED.ms(1);
+        self.sensitive_data.borrow_mut().as_slice::<u32>()[0x30] = 0xc0de_600d;
+        self.sensitive_data.borrow_mut().as_slice::<u32>()[0x31] = 0x1234_5678;
+        self.sensitive_data.borrow_mut().as_slice::<u32>()[0x32] = 0x8000_0000;
+        self.sensitive_data.borrow_mut().as_slice::<u32>()[0x33] = 0x5555_3333;
 
         // one time only
         /*
@@ -1036,8 +1025,7 @@
     /// ASSUME: CSR appendix does not change during the copy (it is not copied/updated)
     fn gateware_copy_and_patch(&self, src_oracle: &BitstreamOracle, dst_oracle: &BitstreamOracle,
     mut maybe_pb: Option<&mut ProgressBar>) -> Result<(), RootkeyResult> {
-        let sensitive_slice = self.sensitive_data.as_slice_mut::<u32>();
-        if sensitive_slice[KeyRomLocs::CONFIG as usize] & keyrom_config::INITIALIZED.ms(1) == 0 {
+        if self.sensitive_data.borrow_mut().as_slice_mut::<u32>()[KeyRomLocs::CONFIG as usize] & keyrom_config::INITIALIZED.ms(1) == 0 {
             // the keys weren't initialized, or are wrong. abort!
             return Err(RootkeyResult::KeyError);
         }
@@ -1105,7 +1093,7 @@
 
             // wrap the patch call with a range check, because the patch lookup search is pretty expensive
             if self.patch_in_range(src_oracle, from, from + spinor::SPINOR_ERASE_SIZE as u32) {
-                dummy_consume ^= self.patch_sector(src_oracle, from, &mut pt_sector, &sensitive_slice[0..256]);
+                dummy_consume ^= self.patch_sector(src_oracle, from, &mut pt_sector, &self.sensitive_data.borrow_mut().as_slice_mut::<u32>()[0..256]);
             }
 
             let hash_len = if bytes_hashed + decrypt_len < hash_stop {
@@ -1363,9 +1351,8 @@
     fn debug_print_key(&self, offset: usize, num_bits: usize, name: &str) {
         use core::fmt::Write;
         let mut debugstr = xous_ipc::String::<4096>::new();
-        let sensitive_slice = self.sensitive_data.as_slice::<u32>();
         write!(debugstr, "{}", name).unwrap();
-        for word in sensitive_slice[offset .. offset as usize + num_bits/(size_of::<u32>()*8)].iter() {
+        for word in self.sensitive_data.borrow_mut().as_slice::<u32>()[offset .. offset as usize + num_bits/(size_of::<u32>()*8)].iter() {
             for byte in word.to_be_bytes().iter() {
                 write!(debugstr, "{:02x}", byte).unwrap();
             }
@@ -1402,30 +1389,6 @@
             + 8; // two u32 words are appended to the end, which repeat the "version" and "length" fields encoded in the signature block
 
         // this is a huge hash, so, get a hardware hasher, even if it means waiting for it
-<<<<<<< HEAD
-        let mut hasher = engine_sha512::Sha512::new(Some(engine_sha512::FallbackStrategy::WaitForHardware));
-        let loader_region = self.loader_code.as_slice::<u8>();
-        // the loader data starts one page in; the first page is reserved for the signature itself
-        hasher.update(&loader_region[SIGBLOCK_SIZE as usize..]);
-
-        // now get the font plane data
-        self.gfx.bulk_read_restart(); // reset the bulk read pointers on the gfx side
-        let bulkread = BulkRead::default();
-        let mut buf = xous_ipc::Buffer::into_buf(bulkread).expect("couldn't transform bulkread into aligned buffer");
-        // this form of loop was chosen to avoid the multiple re-initializations and copies that would be entailed
-        // in our usual idiom for pasing buffers around. instead, we create a single buffer, and re-use it for
-        // every iteration of the loop.
-        loop {
-            buf.lend_mut(self.gfx.conn(), self.gfx.bulk_read_fontmap_op()).expect("couldn't do bulkread from gfx");
-            let br = buf.as_flat::<BulkRead, _>().unwrap();
-            hasher.update(&br.buf[..br.len as usize]);
-            if br.len != bulkread.buf.len() as u32 {
-                log::trace!("non-full block len: {}", br.len);
-            }
-            if br.len < bulkread.buf.len() as u32 {
-                // read until we get a buffer that's not fully filled
-                break;
-=======
         let mut hasher = Sha512::new_with_strategy(FallbackStrategy::WaitForHardware);
 
         // extract the secret key so we can prime the hash
@@ -1459,7 +1422,6 @@
                     // read until we get a buffer that's not fully filled
                     break;
                 }
->>>>>>> 4b175df3
             }
         }
         let maybe_pb = maybe_pb.map(|pb| {pb.increment_work(1); pb});
@@ -1523,8 +1485,7 @@
 
     /// the public key must already be in the cache
     pub fn verify_selfsign_kernel(&self) -> bool {
-        let sensitive_slice = self.sensitive_data.as_slice::<u32>();
-        if sensitive_slice[KeyRomLocs::CONFIG as usize] & keyrom_config::INITIALIZED.ms(1) == 0 {
+        if self.sensitive_data.borrow_mut().as_slice::<u32>()[KeyRomLocs::CONFIG as usize] & keyrom_config::INITIALIZED.ms(1) == 0 {
             log::warn!("key cache was not initialized, can't verify the kernel with our self-signing key");
             return false;
         }
@@ -1533,7 +1494,7 @@
         let mut key: [u8; 32] = [0; 32];
         log::debug!("reading public key from cached area");
         for (word, &keyword) in key.chunks_mut(4).into_iter()
-        .zip(sensitive_slice[KeyRomLocs::SELFSIGN_PUBKEY as usize..KeyRomLocs::SELFSIGN_PUBKEY as usize + 256/(size_of::<u32>()*8)].iter()) {
+        .zip(self.sensitive_data.borrow_mut().as_slice::<u32>()[KeyRomLocs::SELFSIGN_PUBKEY as usize..KeyRomLocs::SELFSIGN_PUBKEY as usize + 256/(size_of::<u32>()*8)].iter()) {
             for (&byte, dst) in keyword.to_be_bytes().iter().zip(word.iter_mut()) {
                 *dst = byte;
             }

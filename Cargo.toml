--- conflicted
+++ resolved
@@ -82,28 +82,20 @@
   "services/libstd-test",
   "services/ffi-test",
   "services/tts",
-<<<<<<< HEAD
-  "services/test-spawn",
-  # "services/test-spawn/spawn",
   "services/app-loader/spawn",
-=======
   "services/cram-console",
   #"services/test-spawn",
   #"services/test-spawn/spawn",
->>>>>>> 51278451
   "services/usb-test",
   "services/usb-device-xous",
   "tools/perflib",
   "kernel",
   "loader",
   "libs/userprefs",
-<<<<<<< HEAD
-  "services/app-loader"
-=======
+  "services/app-loader",
   "libs/tls",
   "libs/xous-pio",
   "libs/xous-pl230",
->>>>>>> 51278451
 ]
 resolver = "2"
 

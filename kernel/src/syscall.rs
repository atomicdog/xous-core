use crate::arch;
use crate::arch::process::Process as ArchProcess;
use crate::irq::interrupt_claim;
use crate::mem::{MemoryManager, PAGE_SIZE};
use crate::server::{SenderID, WaitingMessage};
use crate::services::SystemServices;
use core::mem;
use xous_kernel::*;

/// This is the context that called SwitchTo
static mut SWITCHTO_CALLER: Option<(PID, TID)> = None;

fn do_yield(_pid: PID, tid: TID) -> SysCallResult {
    // If we're not running on bare metal, treat this as a no-op.
    if !cfg!(baremetal) {
        return Ok(xous_kernel::Result::Ok);
    }

    let (parent_pid, parent_ctx) = unsafe {
        SWITCHTO_CALLER
            .take()
            .expect("yielded when no parent context was present")
    };
    SystemServices::with_mut(|ss| {
        // TODO: Advance thread
        ss.activate_process_thread(tid, parent_pid, parent_ctx, true)
            .map(|_| Ok(xous_kernel::Result::ResumeProcess))
            .unwrap_or(Err(xous_kernel::Error::ProcessNotFound))
    })
}

fn send_message(pid: PID, thread: TID, cid: CID, message: Message) -> SysCallResult {
    SystemServices::with_mut(|ss| {
        let sidx = ss
            .sidx_from_cid(cid)
            .ok_or(xous_kernel::Error::ServerNotFound)?;
        // ::debug_here::debug_here!();

        let server_pid = ss
            .server_from_sidx(sidx)
            .expect("server couldn't be located")
            .pid;

        // Remember the address the message came from, in case we need to
        // return it after the borrow is through.
        let client_address = match &message {
            Message::Scalar(_) | Message::BlockingScalar(_) => None,
            Message::Move(msg) | Message::MutableBorrow(msg) | Message::Borrow(msg) => {
                Some(msg.buf.addr)
            }
        };

        // Translate memory messages from the client process to the server
        // process. Additionally, determine whether the call is blocking. If
        // so, switch to the server context right away.
        let blocking = message.is_blocking();
        let message = match message {
            Message::Scalar(_) | Message::BlockingScalar(_) => message,
            Message::Move(msg) => {
                let new_virt = ss.send_memory(
                    msg.buf.as_mut_ptr(),
                    server_pid,
                    core::ptr::null_mut(),
                    msg.buf.len(),
                )?;
                Message::Move(MemoryMessage {
                    id: msg.id,
                    buf: MemoryRange::new(new_virt as usize, msg.buf.len())?,
                    offset: msg.offset,
                    valid: msg.valid,
                })
            }
            Message::MutableBorrow(msg) => {
                let new_virt = ss.lend_memory(
                    msg.buf.as_mut_ptr(),
                    server_pid,
                    core::ptr::null_mut(),
                    msg.buf.len(),
                    true,
                )?;
                Message::MutableBorrow(MemoryMessage {
                    id: msg.id,
                    buf: MemoryRange::new(new_virt as usize, msg.buf.len())?,
                    offset: msg.offset,
                    valid: msg.valid,
                })
            }
            Message::Borrow(msg) => {
                let new_virt = ss.lend_memory(
                    msg.buf.as_mut_ptr(),
                    server_pid,
                    core::ptr::null_mut(),
                    msg.buf.len(),
                    false,
                )?;
                // println!(
                //     "Lending {} bytes from {:08x} in PID {} to {:08x} in PID {}",
                //     msg.buf.len(),
                //     msg.buf.as_mut_ptr() as usize,
                //     pid,
                //     new_virt as usize,
                //     server_pid,
                // );
                Message::Borrow(MemoryMessage {
                    id: msg.id,
                    buf: MemoryRange::new(new_virt as usize, msg.buf.len())?,
                    offset: msg.offset,
                    valid: msg.valid,
                })
            }
        };

        // If the server has an available context to receive the message,
        // transfer it right away.
        if let Some(server_tid) = ss
            .server_from_sidx_mut(sidx)
            .expect("server couldn't be located")
            .take_available_thread()
        {
            // println!(
            //     "There are contexts available to handle this message.  Marking PID {} as Ready",
            //     server_pid
            // );
            let server_cid = ss.server_cid(sidx)?;
            let sender_idx = if message.is_blocking() {
                ss.remember_server_message(sidx, pid, thread, &message, client_address)
                    .map_err(|e| {
                        ss.server_from_sidx_mut(sidx)
                            .expect("server couldn't be located")
                            .return_available_thread(thread);
                        e
                    })?
            } else {
                0
            };
            let sender = SenderID {
                cid: server_cid,
                idx: sender_idx,
            };
            let envelope = MessageEnvelope {
                sender: sender.into(),
                body: message,
            };

            // Mark the server's context as "Ready". If this fails, return the context
            // to the blocking list.
            ss.ready_thread(server_pid, server_tid).map_err(|e| {
                ss.server_from_sidx_mut(sidx)
                    .expect("server couldn't be located")
                    .return_available_thread(thread);
                e
            })?;

            if blocking && cfg!(baremetal) {
                // println!("Activating Server context and switching away from Client");
                ss.activate_process_thread(thread, server_pid, server_tid, !blocking)
                    .map(|_| Ok(xous_kernel::Result::Message(envelope)))
                    .unwrap_or(Err(xous_kernel::Error::ProcessNotFound))
            } else if blocking && !cfg!(baremetal) {
                // println!("Blocking client, since it sent a blocking message");
                ss.switch_from_thread(pid, thread)?;
                ss.switch_to_thread(server_pid, Some(server_tid))?;
                ss.set_thread_result(
                    server_pid,
                    server_tid,
                    xous_kernel::Result::Message(envelope),
                )
                .map(|_| xous_kernel::Result::BlockedProcess)
            } else if cfg!(baremetal) {
                // println!("Setting the return value of the Server and returning to Client");
                ss.set_thread_result(
                    server_pid,
                    server_tid,
                    xous_kernel::Result::Message(envelope),
                )
                .map(|_| xous_kernel::Result::Ok)
            } else {
                // println!("Setting the return value of the Server and returning to Client");
                // "Switch to" the server PID when not running on bare metal. This ensures
                // that it's "Running".
                ss.switch_to_thread(server_pid, Some(server_tid))?;
                ss.set_thread_result(
                    server_pid,
                    server_tid,
                    xous_kernel::Result::Message(envelope),
                )
                .map(|_| xous_kernel::Result::Ok)
            }
        } else {
            // Add this message to the queue.  If the queue is full, this
            // returns an error.
            ss.queue_server_message(sidx, pid, thread, message, client_address)?;

            // Park this context if it's blocking.  This is roughly
            // equivalent to a "Yield".
            if blocking {
                if cfg!(baremetal) {
                    // println!("Returning to parent");
                    let process = ss.get_process(pid).expect("Can't get current process");
                    let ppid = process.ppid;
                    unsafe { SWITCHTO_CALLER = None };
                    ss.activate_process_thread(thread, ppid, 0, !blocking)
                        .map(|_| Ok(xous_kernel::Result::ResumeProcess))
                        .unwrap_or(Err(xous_kernel::Error::ProcessNotFound))
                } else {
                    ss.switch_from_thread(pid, thread)?;
                    Ok(xous_kernel::Result::BlockedProcess)
                }
            } else {
                // println!("Returning to Client with Ok result");
                Ok(xous_kernel::Result::Ok)
            }
        }
    })
}

fn return_memory(pid: PID, tid: TID, sender: MessageSender, buf: MemoryRange) -> SysCallResult {
    SystemServices::with_mut(|ss| {
        let sender = SenderID::from(sender);

        let sidx = ss
            .sidx_from_cid(sender.cid)
            .ok_or(xous_kernel::Error::ServerNotFound)?;
        let server = ss
            .server_from_sidx_mut(sidx)
            .ok_or(xous_kernel::Error::ServerNotFound)?;
        if server.pid != pid {
            return Err(xous_kernel::Error::ServerNotFound);
        }
        let result = server.take_waiting_message(sender.idx, Some(&buf))?;
        let (client_pid, client_tid, server_addr, client_addr, len) = match result {
            WaitingMessage::BorrowedMemory(
                client_pid,
                client_ctx,
                server_addr,
                client_addr,
                len,
            ) => (client_pid, client_ctx, server_addr, client_addr, len),
            WaitingMessage::MovedMemory => {
                return Ok(xous_kernel::Result::Ok);
            }
            WaitingMessage::ForgetMemory(range) => {
                return MemoryManager::with_mut(|mm| {
                    let mut result = Ok(xous_kernel::Result::Ok);
                    let virt = range.addr.get();
                    let size = range.size.get();
                    if virt & 0xfff != 0 {
                        return Err(xous_kernel::Error::BadAlignment);
                    }
                    for addr in (virt..(virt + size)).step_by(PAGE_SIZE) {
                        if let Err(e) = mm.unmap_page(addr as *mut usize) {
                            if result.is_ok() {
                                result = Err(e);
                            }
                        }
                    }
                    result
                })
            }
            WaitingMessage::ScalarMessage(_pid, _tid) => {
                println!("WARNING: Tried to wait on a message that was a scalar");
                return Err(xous_kernel::Error::InternalError);
            }
            WaitingMessage::None => {
                println!("WARNING: Tried to wait on a message that didn't exist");
                return Err(xous_kernel::Error::ProcessNotFound);
            }
        };
        // println!(
        //     "Returning {} bytes from {:08x} in PID {} to {:08x} in PID {} in context {}",
        //     len,
        //     server_addr.get(),
        //     pid,
        //     client_addr.get(),
        //     client_pid,
        //     client_ctx
        // );

        // Return the memory to the calling process
        ss.return_memory(
            server_addr.get() as _,
            tid,
            client_pid,
            client_tid,
            client_addr.get() as _,
            len.get(),
        )?;

        // Unblock the client context to allow it to continue.
        // println!(
        //     "KERNEL({}): Unblocking PID {} CTX {}",
        //     pid, client_pid, client_ctx
        // );
        ss.ready_thread(client_pid, client_tid)?;
        ss.switch_to_thread(client_pid, Some(client_tid))?;
        ss.set_thread_result(client_pid, client_tid, xous_kernel::Result::Ok)?;
        Ok(xous_kernel::Result::Ok)
    })
}

fn return_scalar(
    server_pid: PID,
    server_tid: TID,
    sender: MessageSender,
    arg: usize,
) -> SysCallResult {
    SystemServices::with_mut(|ss| {
        let sender = SenderID::from(sender);

        let sidx = ss
            .sidx_from_cid(sender.cid)
            .ok_or(xous_kernel::Error::ServerNotFound)?;
        let server = ss
            .server_from_sidx_mut(sidx)
            .ok_or(xous_kernel::Error::ServerNotFound)?;
        if server.pid != server_pid {
            return Err(xous_kernel::Error::ServerNotFound);
        }
        let result = server.take_waiting_message(sender.idx, None)?;
        let (client_pid, client_tid) = match result {
            WaitingMessage::ScalarMessage(pid, tid) => (pid, tid),
            WaitingMessage::ForgetMemory(_) => {
                println!(
                    "WARNING: Tried to wait on a scalar message that was actually forgettingmemory"
                );
                return Err(xous_kernel::Error::ProcessNotFound);
            }
            WaitingMessage::BorrowedMemory(_, _, _, _, _) => {
                println!(
                    "WARNING: Tried to wait on a scalar message that was actually borrowed memory"
                );
                return Err(xous_kernel::Error::ProcessNotFound);
            }
            WaitingMessage::MovedMemory => {
                println!(
                    "WARNING: Tried to wait on a scalar message that was actually moved memory"
                );
                return Err(xous_kernel::Error::ProcessNotFound);
            }
            WaitingMessage::None => {
                println!("WARNING: Tried to wait on a message that didn't exist");
                return Err(xous_kernel::Error::ProcessNotFound);
            }
        };
<<<<<<< HEAD
        ss.ready_thread(client_pid, client_tid)?;
        ss.switch_to_thread(client_pid, Some(client_tid))?;
        ss.set_thread_result(client_pid, client_tid, xous_kernel::Result::Scalar1(arg))?;
        Ok(xous_kernel::Result::Scalar1(arg))
=======

        if !cfg!(baremetal) {
            // In a hosted environment, `switch_to_thread()` doesn't continue
            // execution from the new thread. Instead it continues in the old
            // thread. Therefore, we need to instruct the client to resume, and
            // return to the server.
            // In a baremetal environment, the opposite is true -- we instruct
            // the server to resume and return to the client.
            ss.set_thread_result(client_pid, client_tid, xous_kernel::Result::Scalar1(arg))?;
            Ok(xous_kernel::Result::Ok)
        } else {
            // Switch away from the server, but leave it as Runnable
            ss.switch_from_thread(server_pid, server_tid)?;
            ss.ready_thread(server_pid, server_tid)?;
            ss.set_thread_result(server_pid, server_tid, xous_kernel::Result::Ok)?;

            // Switch to the client
            ss.ready_thread(client_pid, client_tid)?;
            ss.switch_to_thread(client_pid, Some(client_tid))?;
            Ok(xous_kernel::Result::Scalar1(arg))
        }
>>>>>>> 3bb9b55b
    })
}

fn return_scalar2(
    server_pid: PID,
    server_tid: TID,
    sender: MessageSender,
    arg1: usize,
    arg2: usize,
) -> SysCallResult {
    SystemServices::with_mut(|ss| {
        let sender = SenderID::from(sender);

        let sidx = ss
            .sidx_from_cid(sender.cid)
            .ok_or(xous_kernel::Error::ServerNotFound)?;
        let server = ss
            .server_from_sidx_mut(sidx)
            .ok_or(xous_kernel::Error::ServerNotFound)?;
        if server.pid != server_pid {
            return Err(xous_kernel::Error::ServerNotFound);
        }
        let result = server.take_waiting_message(sender.idx, None)?;
        let (client_pid, client_tid) = match result {
            WaitingMessage::ScalarMessage(pid, tid) => (pid, tid),
            WaitingMessage::ForgetMemory(_) => {
                println!("WARNING: Tried to wait on a scalar message that was actually forgetting memory");
                return Err(xous_kernel::Error::ProcessNotFound);
            }
            WaitingMessage::BorrowedMemory(_, _, _, _, _) => {
                println!(
                    "WARNING: Tried to wait on a scalar message that was actually borrowed memory"
                );
                return Err(xous_kernel::Error::ProcessNotFound);
            }
            WaitingMessage::MovedMemory => {
                println!(
                    "WARNING: Tried to wait on a scalar message that was actually moved memory"
                );
                return Err(xous_kernel::Error::ProcessNotFound);
            }
            WaitingMessage::None => {
                println!("WARNING: Tried to wait on a message that didn't exist");
                return Err(xous_kernel::Error::ProcessNotFound);
            }
        };
<<<<<<< HEAD
        ss.ready_thread(client_pid, client_tid)?;
        ss.ready_thread(server_pid, server_tid)?;

        /*
        ss.activate_process_thread(server_tid, client_pid, client_tid, false)
        .map(|_| Ok(xous_kernel::Result::Scalar2(arg1, arg2)))
        .unwrap_or(Err(xous_kernel::Error::ProcessNotFound))?;*/
        //ss.switch_from_thread(server_pid, server_tid)?;

        ss.switch_to_thread(client_pid, Some(client_tid))?;
        ss.set_thread_result(
            client_pid,
            client_tid,
            xous_kernel::Result::Scalar2(arg1, arg2),
        )?;
        Ok(xous_kernel::Result::Scalar2(arg1, arg2))
=======

        if !cfg!(baremetal) {
            // In a hosted environment, `switch_to_thread()` doesn't continue
            // execution from the new thread. Instead it continues in the old
            // thread. Therefore, we need to instruct the client to resume, and
            // return to the server.
            // In a baremetal environment, the opposite is true -- we instruct
            // the server to resume and return to the client.
            ss.set_thread_result(
                client_pid,
                client_tid,
                xous_kernel::Result::Scalar2(arg1, arg2),
            )?;
            Ok(xous_kernel::Result::Ok)
        } else {
            // Switch away from the server, but leave it as Runnable
            ss.switch_from_thread(server_pid, server_tid)?;
            ss.ready_thread(server_pid, server_tid)?;
            ss.set_thread_result(server_pid, server_tid, xous_kernel::Result::Ok)?;

            // Switch to the client
            ss.ready_thread(client_pid, client_tid)?;
            ss.switch_to_thread(client_pid, Some(client_tid))?;
            Ok(xous_kernel::Result::Scalar2(arg1, arg2))
        }
>>>>>>> 3bb9b55b
    })
}

fn receive_message(pid: PID, tid: TID, sid: SID) -> SysCallResult {
    SystemServices::with_mut(|ss| {
        assert!(
            ss.thread_is_running(pid, tid),
            "current thread is not running"
        );
        // See if there is a pending message.  If so, return immediately.
        let cid = ss.connect_to_server(sid)?;
        let sidx = ss
            .server_sidx(sid)
            .ok_or(xous_kernel::Error::ServerNotFound)?;
        let server = ss
            .server_from_sidx_mut(sidx)
            .ok_or(xous_kernel::Error::ServerNotFound)?;
        // server.print_queue();

        // Ensure the server is for this PID
        if server.pid != pid {
            return Err(xous_kernel::Error::ServerNotFound);
        }

        // If there is a pending message, return it immediately.
        if let Some(msg) = server.take_next_message(cid) {
            return Ok(xous_kernel::Result::Message(msg));
        }

        // There is no pending message, so return control to the parent
        // process and mark ourselves as awaiting an event.  When a message
        // arrives, our return value will already be set to the
        // MessageEnvelope of the incoming message.
        // println!(
        //     "KERNEL({}): did not have any waiting messages -- parking context {}",
        //     pid, tid
        // );
        server.park_thread(tid);

        // For baremetal targets, switch away from this process.
        if cfg!(baremetal) {
            unsafe { SWITCHTO_CALLER = None };
            let ppid = ss.get_process(pid).expect("Can't get current process").ppid;
            // TODO: Advance thread
            ss.activate_process_thread(tid, ppid, 0, false)
                .map(|_| Ok(xous_kernel::Result::ResumeProcess))
                .unwrap_or(Err(xous_kernel::Error::ProcessNotFound))
        }
        // For hosted targets, simply return `BlockedProcess` indicating we'll make
        // a callback to their socket at a later time.
        else {
            ss.switch_from_thread(pid, tid)
                .map(|_| xous_kernel::Result::BlockedProcess)
        }
    })
}

pub fn handle(pid: PID, tid: TID, call: SysCall) -> SysCallResult {
    #[cfg(feature = "debug-print")]
    print!("KERNEL({}:{}): Syscall {:x?}", pid, tid, call);
    let result = handle_inner(pid, tid, call);
    #[cfg(feature = "debug-print")]
<<<<<<< HEAD
    println!(" -> {:x?}", result);
=======
    println!(
        " -> ({}:{}) {:?}",
        crate::arch::current_pid(),
        crate::arch::process::Process::current().current_tid(),
        result
    );
>>>>>>> 3bb9b55b
    result
}

pub fn handle_inner(pid: PID, tid: TID, call: SysCall) -> SysCallResult {
    // let pid = arch::current_pid();

    match call {
        SysCall::MapMemory(phys, virt, size, req_flags) => {
            MemoryManager::with_mut(|mm| {
                let phys_ptr = phys
                    .map(|x| x.get() as *mut u8)
                    .unwrap_or(core::ptr::null_mut());
                let virt_ptr = virt
                    .map(|x| x.get() as *mut u8)
                    .unwrap_or(core::ptr::null_mut());

                // Don't let the address exceed the user area (unless it's PID 1)
                if pid.get() != 1
                    && virt
                        .map(|x| x.get() >= arch::mem::USER_AREA_END)
                        .unwrap_or(false)
                {
                    return Err(xous_kernel::Error::BadAddress);

                // Don't allow mapping non-page values
                } else if size.get() & (PAGE_SIZE - 1) != 0 {
                    // println!("map: bad alignment of size {:08x}", size);
                    return Err(xous_kernel::Error::BadAlignment);
                }
                // println!(
                //     "Mapping {:08x} -> {:08x} ({} bytes, flags: {:?})",
                //     phys_ptr as u32, virt_ptr as u32, size, req_flags
                // );
                let range = mm.map_range(
                    phys_ptr,
                    virt_ptr,
                    size.get(),
                    pid,
                    req_flags,
                    MemoryType::Default,
                )?;

                // If we're handing back an address in main RAM, zero it out. If
                // phys is 0, then the page will be lazily allocated, so we
                // don't need to do this.
                if phys.is_some() {
                    if mm.is_main_memory(phys_ptr) {
                        println!(
                            "Going to zero out {} bytes @ {:08x}",
                            range.size.get(),
                            range.addr.get()
                        );
                        unsafe {
                            range
                                .as_mut_ptr()
                                .write_bytes(0, range.size.get() / mem::size_of::<usize>())
                        };
                        // println!("Done zeroing out");
                    }
                    for offset in
                        (range.addr.get()..(range.addr.get() + range.size.get())).step_by(PAGE_SIZE)
                    {
                        // println!("Handing page to user");
                        crate::arch::mem::hand_page_to_user(offset as *mut u8)
                            .expect("couldn't hand page to user");
                    }
                }

                Ok(xous_kernel::Result::MemoryRange(range))
            })
        }
        SysCall::UnmapMemory(range) => MemoryManager::with_mut(|mm| {
            let mut result = Ok(xous_kernel::Result::Ok);
            let virt = range.as_ptr() as usize;
            let size = range.len();
            if virt & 0xfff != 0 {
                return Err(xous_kernel::Error::BadAlignment);
            }
            for addr in (virt..(virt + size)).step_by(PAGE_SIZE) {
                if let Err(e) = mm.unmap_page(addr as *mut usize) {
                    if result.is_ok() {
                        result = Err(e);
                    }
                }
            }
            result
        }),
        SysCall::IncreaseHeap(delta, flags) => {
            if delta & 0xfff != 0 {
                return Err(xous_kernel::Error::BadAlignment);
            }
            let start = {
                ArchProcess::with_inner_mut(|process_inner| {
                    if process_inner.mem_heap_size + delta > process_inner.mem_heap_max {
                        return Err(xous_kernel::Error::OutOfMemory);
                    }

                    let start = process_inner.mem_heap_base + process_inner.mem_heap_size;
                    process_inner.mem_heap_size += delta;
                    Ok(start as *mut u8)
                })?
            };
            MemoryManager::with_mut(|mm| {
                Ok(xous_kernel::Result::MemoryRange(
                    mm.reserve_range(start, delta, flags)?,
                ))
            })
        }
        SysCall::DecreaseHeap(delta) => {
            if delta & 0xfff != 0 {
                return Err(xous_kernel::Error::BadAlignment);
            }
            let start = ArchProcess::with_inner_mut(|process_inner| {
                if process_inner.mem_heap_size + delta > process_inner.mem_heap_max {
                    return Err(xous_kernel::Error::OutOfMemory);
                }

                let start = process_inner.mem_heap_base + process_inner.mem_heap_size;
                process_inner.mem_heap_size -= delta;
                Ok(start)
            })?;
            MemoryManager::with_mut(|mm| {
                for page in ((start - delta)..start).step_by(crate::arch::mem::PAGE_SIZE) {
                    mm.unmap_page(page as *mut usize)
                        .expect("unable to unmap page");
                }
            });
            Ok(xous_kernel::Result::Ok)
        }
        SysCall::SwitchTo(new_pid, new_context) => SystemServices::with_mut(|ss| {
            unsafe {
                assert!(
                    SWITCHTO_CALLER.is_none(),
                    "SWITCHTO_CALLER was not None, indicating SwitchTo was called twice"
                );
                SWITCHTO_CALLER = Some((pid, tid));
            }
            // println!(
            //     "Activating process thread {} in pid {} coming from pid {} thread {}",
            //     new_context, new_pid, pid, tid
            // );
            let result = ss
                .activate_process_thread(tid, new_pid, new_context, true)
                .map(|_ctx| xous_kernel::Result::ResumeProcess);
            // println!("Done activating process thread: {:?}", result);
            result
        }),
        SysCall::ClaimInterrupt(no, callback, arg) => {
            interrupt_claim(no, pid as definitions::PID, callback, arg)
                .map(|_| xous_kernel::Result::Ok)
        }
        SysCall::Yield => do_yield(pid, tid),
        SysCall::ReturnToParentI(_pid, _cpuid) => {
            unsafe {
                // let (_current_pid, _current_ctx) = crate::arch::irq::take_isr_return_pair()
                //     .expect("couldn't get the isr return pair");
                SWITCHTO_CALLER.take().map(|(parent_pid, parent_ctx)| {
                    crate::arch::irq::set_isr_return_pair(parent_pid, parent_ctx)
                });
            };
            Ok(xous_kernel::Result::ResumeProcess)
        }
        SysCall::ReceiveMessage(sid) => receive_message(pid, tid, sid),
        SysCall::WaitEvent => SystemServices::with_mut(|ss| {
            let process = ss.get_process(pid).expect("Can't get current process");
            let ppid = process.ppid;
            unsafe { SWITCHTO_CALLER = None };
            // TODO: Advance thread
            ss.activate_process_thread(tid, ppid, 0, false)
                .map(|_| Ok(xous_kernel::Result::ResumeProcess))
                .unwrap_or(Err(xous_kernel::Error::ProcessNotFound))
        }),
        SysCall::CreateThread(thread_init) => SystemServices::with_mut(|ss| {
            ss.create_thread(pid, thread_init).map(|new_tid| {
                if !cfg!(baremetal) {
                    ss.switch_to_thread(pid, Some(new_tid))
                        .expect("couldn't activate new thread");
                }
                xous_kernel::Result::ThreadID(new_tid)
            })
        }),
        SysCall::CreateProcess(process_init) => SystemServices::with_mut(|ss| {
            ss.create_process(process_init)
                .map(xous_kernel::Result::ProcessID)
        }),
        SysCall::CreateServer(name) => SystemServices::with_mut(|ss| {
            ss.create_server(pid, name)
                .map(|(sid, cid)| xous_kernel::Result::NewServerID(sid, cid))
        }),
        SysCall::TryConnect(sid) => SystemServices::with_mut(|ss| {
            ss.connect_to_server(sid)
                .map(xous_kernel::Result::ConnectionID)
        }),
        SysCall::ReturnMemory(sender, buf) => return_memory(pid, tid, sender, buf),
        SysCall::ReturnScalar1(sender, arg) => return_scalar(pid, tid, sender, arg),
        SysCall::ReturnScalar2(sender, arg1, arg2) => return_scalar2(pid, tid, sender, arg1, arg2),
        // SysCall::ReturnScalar2(sender, arg, arg2) => return_memory(pid, tid, sender, arg, arg2),
        SysCall::TrySendMessage(cid, message) => send_message(pid, tid, cid, message),
        SysCall::TerminateProcess => SystemServices::with_mut(|ss| {
            ss.switch_from_thread(pid, tid)?;
            let ppid = ss.terminate_process(pid)?;
            if cfg!(baremetal) {
                ss.switch_to_thread(ppid, None)
                    .map(|_| xous_kernel::Result::ResumeProcess)
            } else {
                Ok(xous_kernel::Result::Ok)
            }
        }),
        SysCall::Shutdown => {
            SystemServices::with_mut(|ss| ss.shutdown().map(|_| xous_kernel::Result::Ok))
        }

        // SysCall::Connect(sid) => {
        //     SystemServices::with_mut(|ss| ss.connect_to_server(sid).map(xous_kernel::Result::ConnectionID))
        // }
        SysCall::SendMessage(cid, message) => {
            let result = send_message(pid, tid, cid, message);
            match result {
                Ok(o) => Ok(o),
                Err(xous_kernel::Error::ServerQueueFull) => {
                    arch::process::Process::with_current_mut(|p| p.retry_instruction(tid))?;
                    do_yield(pid, tid)
                }
                Err(e) => Err(e),
            }
        }
        _ => panic!("Unhandled Syscall: {:?}", call), //Err(xous_kernel::Error::UnhandledSyscall),
    }
}
<|MERGE_RESOLUTION|>--- conflicted
+++ resolved
@@ -1,763 +1,733 @@
-use crate::arch;
-use crate::arch::process::Process as ArchProcess;
-use crate::irq::interrupt_claim;
-use crate::mem::{MemoryManager, PAGE_SIZE};
-use crate::server::{SenderID, WaitingMessage};
-use crate::services::SystemServices;
-use core::mem;
-use xous_kernel::*;
-
-/// This is the context that called SwitchTo
-static mut SWITCHTO_CALLER: Option<(PID, TID)> = None;
-
-fn do_yield(_pid: PID, tid: TID) -> SysCallResult {
-    // If we're not running on bare metal, treat this as a no-op.
-    if !cfg!(baremetal) {
-        return Ok(xous_kernel::Result::Ok);
-    }
-
-    let (parent_pid, parent_ctx) = unsafe {
-        SWITCHTO_CALLER
-            .take()
-            .expect("yielded when no parent context was present")
-    };
-    SystemServices::with_mut(|ss| {
-        // TODO: Advance thread
-        ss.activate_process_thread(tid, parent_pid, parent_ctx, true)
-            .map(|_| Ok(xous_kernel::Result::ResumeProcess))
-            .unwrap_or(Err(xous_kernel::Error::ProcessNotFound))
-    })
-}
-
-fn send_message(pid: PID, thread: TID, cid: CID, message: Message) -> SysCallResult {
-    SystemServices::with_mut(|ss| {
-        let sidx = ss
-            .sidx_from_cid(cid)
-            .ok_or(xous_kernel::Error::ServerNotFound)?;
-        // ::debug_here::debug_here!();
-
-        let server_pid = ss
-            .server_from_sidx(sidx)
-            .expect("server couldn't be located")
-            .pid;
-
-        // Remember the address the message came from, in case we need to
-        // return it after the borrow is through.
-        let client_address = match &message {
-            Message::Scalar(_) | Message::BlockingScalar(_) => None,
-            Message::Move(msg) | Message::MutableBorrow(msg) | Message::Borrow(msg) => {
-                Some(msg.buf.addr)
-            }
-        };
-
-        // Translate memory messages from the client process to the server
-        // process. Additionally, determine whether the call is blocking. If
-        // so, switch to the server context right away.
-        let blocking = message.is_blocking();
-        let message = match message {
-            Message::Scalar(_) | Message::BlockingScalar(_) => message,
-            Message::Move(msg) => {
-                let new_virt = ss.send_memory(
-                    msg.buf.as_mut_ptr(),
-                    server_pid,
-                    core::ptr::null_mut(),
-                    msg.buf.len(),
-                )?;
-                Message::Move(MemoryMessage {
-                    id: msg.id,
-                    buf: MemoryRange::new(new_virt as usize, msg.buf.len())?,
-                    offset: msg.offset,
-                    valid: msg.valid,
-                })
-            }
-            Message::MutableBorrow(msg) => {
-                let new_virt = ss.lend_memory(
-                    msg.buf.as_mut_ptr(),
-                    server_pid,
-                    core::ptr::null_mut(),
-                    msg.buf.len(),
-                    true,
-                )?;
-                Message::MutableBorrow(MemoryMessage {
-                    id: msg.id,
-                    buf: MemoryRange::new(new_virt as usize, msg.buf.len())?,
-                    offset: msg.offset,
-                    valid: msg.valid,
-                })
-            }
-            Message::Borrow(msg) => {
-                let new_virt = ss.lend_memory(
-                    msg.buf.as_mut_ptr(),
-                    server_pid,
-                    core::ptr::null_mut(),
-                    msg.buf.len(),
-                    false,
-                )?;
-                // println!(
-                //     "Lending {} bytes from {:08x} in PID {} to {:08x} in PID {}",
-                //     msg.buf.len(),
-                //     msg.buf.as_mut_ptr() as usize,
-                //     pid,
-                //     new_virt as usize,
-                //     server_pid,
-                // );
-                Message::Borrow(MemoryMessage {
-                    id: msg.id,
-                    buf: MemoryRange::new(new_virt as usize, msg.buf.len())?,
-                    offset: msg.offset,
-                    valid: msg.valid,
-                })
-            }
-        };
-
-        // If the server has an available context to receive the message,
-        // transfer it right away.
-        if let Some(server_tid) = ss
-            .server_from_sidx_mut(sidx)
-            .expect("server couldn't be located")
-            .take_available_thread()
-        {
-            // println!(
-            //     "There are contexts available to handle this message.  Marking PID {} as Ready",
-            //     server_pid
-            // );
-            let server_cid = ss.server_cid(sidx)?;
-            let sender_idx = if message.is_blocking() {
-                ss.remember_server_message(sidx, pid, thread, &message, client_address)
-                    .map_err(|e| {
-                        ss.server_from_sidx_mut(sidx)
-                            .expect("server couldn't be located")
-                            .return_available_thread(thread);
-                        e
-                    })?
-            } else {
-                0
-            };
-            let sender = SenderID {
-                cid: server_cid,
-                idx: sender_idx,
-            };
-            let envelope = MessageEnvelope {
-                sender: sender.into(),
-                body: message,
-            };
-
-            // Mark the server's context as "Ready". If this fails, return the context
-            // to the blocking list.
-            ss.ready_thread(server_pid, server_tid).map_err(|e| {
-                ss.server_from_sidx_mut(sidx)
-                    .expect("server couldn't be located")
-                    .return_available_thread(thread);
-                e
-            })?;
-
-            if blocking && cfg!(baremetal) {
-                // println!("Activating Server context and switching away from Client");
-                ss.activate_process_thread(thread, server_pid, server_tid, !blocking)
-                    .map(|_| Ok(xous_kernel::Result::Message(envelope)))
-                    .unwrap_or(Err(xous_kernel::Error::ProcessNotFound))
-            } else if blocking && !cfg!(baremetal) {
-                // println!("Blocking client, since it sent a blocking message");
-                ss.switch_from_thread(pid, thread)?;
-                ss.switch_to_thread(server_pid, Some(server_tid))?;
-                ss.set_thread_result(
-                    server_pid,
-                    server_tid,
-                    xous_kernel::Result::Message(envelope),
-                )
-                .map(|_| xous_kernel::Result::BlockedProcess)
-            } else if cfg!(baremetal) {
-                // println!("Setting the return value of the Server and returning to Client");
-                ss.set_thread_result(
-                    server_pid,
-                    server_tid,
-                    xous_kernel::Result::Message(envelope),
-                )
-                .map(|_| xous_kernel::Result::Ok)
-            } else {
-                // println!("Setting the return value of the Server and returning to Client");
-                // "Switch to" the server PID when not running on bare metal. This ensures
-                // that it's "Running".
-                ss.switch_to_thread(server_pid, Some(server_tid))?;
-                ss.set_thread_result(
-                    server_pid,
-                    server_tid,
-                    xous_kernel::Result::Message(envelope),
-                )
-                .map(|_| xous_kernel::Result::Ok)
-            }
-        } else {
-            // Add this message to the queue.  If the queue is full, this
-            // returns an error.
-            ss.queue_server_message(sidx, pid, thread, message, client_address)?;
-
-            // Park this context if it's blocking.  This is roughly
-            // equivalent to a "Yield".
-            if blocking {
-                if cfg!(baremetal) {
-                    // println!("Returning to parent");
-                    let process = ss.get_process(pid).expect("Can't get current process");
-                    let ppid = process.ppid;
-                    unsafe { SWITCHTO_CALLER = None };
-                    ss.activate_process_thread(thread, ppid, 0, !blocking)
-                        .map(|_| Ok(xous_kernel::Result::ResumeProcess))
-                        .unwrap_or(Err(xous_kernel::Error::ProcessNotFound))
-                } else {
-                    ss.switch_from_thread(pid, thread)?;
-                    Ok(xous_kernel::Result::BlockedProcess)
-                }
-            } else {
-                // println!("Returning to Client with Ok result");
-                Ok(xous_kernel::Result::Ok)
-            }
-        }
-    })
-}
-
-fn return_memory(pid: PID, tid: TID, sender: MessageSender, buf: MemoryRange) -> SysCallResult {
-    SystemServices::with_mut(|ss| {
-        let sender = SenderID::from(sender);
-
-        let sidx = ss
-            .sidx_from_cid(sender.cid)
-            .ok_or(xous_kernel::Error::ServerNotFound)?;
-        let server = ss
-            .server_from_sidx_mut(sidx)
-            .ok_or(xous_kernel::Error::ServerNotFound)?;
-        if server.pid != pid {
-            return Err(xous_kernel::Error::ServerNotFound);
-        }
-        let result = server.take_waiting_message(sender.idx, Some(&buf))?;
-        let (client_pid, client_tid, server_addr, client_addr, len) = match result {
-            WaitingMessage::BorrowedMemory(
-                client_pid,
-                client_ctx,
-                server_addr,
-                client_addr,
-                len,
-            ) => (client_pid, client_ctx, server_addr, client_addr, len),
-            WaitingMessage::MovedMemory => {
-                return Ok(xous_kernel::Result::Ok);
-            }
-            WaitingMessage::ForgetMemory(range) => {
-                return MemoryManager::with_mut(|mm| {
-                    let mut result = Ok(xous_kernel::Result::Ok);
-                    let virt = range.addr.get();
-                    let size = range.size.get();
-                    if virt & 0xfff != 0 {
-                        return Err(xous_kernel::Error::BadAlignment);
-                    }
-                    for addr in (virt..(virt + size)).step_by(PAGE_SIZE) {
-                        if let Err(e) = mm.unmap_page(addr as *mut usize) {
-                            if result.is_ok() {
-                                result = Err(e);
-                            }
-                        }
-                    }
-                    result
-                })
-            }
-            WaitingMessage::ScalarMessage(_pid, _tid) => {
-                println!("WARNING: Tried to wait on a message that was a scalar");
-                return Err(xous_kernel::Error::InternalError);
-            }
-            WaitingMessage::None => {
-                println!("WARNING: Tried to wait on a message that didn't exist");
-                return Err(xous_kernel::Error::ProcessNotFound);
-            }
-        };
-        // println!(
-        //     "Returning {} bytes from {:08x} in PID {} to {:08x} in PID {} in context {}",
-        //     len,
-        //     server_addr.get(),
-        //     pid,
-        //     client_addr.get(),
-        //     client_pid,
-        //     client_ctx
-        // );
-
-        // Return the memory to the calling process
-        ss.return_memory(
-            server_addr.get() as _,
-            tid,
-            client_pid,
-            client_tid,
-            client_addr.get() as _,
-            len.get(),
-        )?;
-
-        // Unblock the client context to allow it to continue.
-        // println!(
-        //     "KERNEL({}): Unblocking PID {} CTX {}",
-        //     pid, client_pid, client_ctx
-        // );
-        ss.ready_thread(client_pid, client_tid)?;
-        ss.switch_to_thread(client_pid, Some(client_tid))?;
-        ss.set_thread_result(client_pid, client_tid, xous_kernel::Result::Ok)?;
-        Ok(xous_kernel::Result::Ok)
-    })
-}
-
-fn return_scalar(
-    server_pid: PID,
-    server_tid: TID,
-    sender: MessageSender,
-    arg: usize,
-) -> SysCallResult {
-    SystemServices::with_mut(|ss| {
-        let sender = SenderID::from(sender);
-
-        let sidx = ss
-            .sidx_from_cid(sender.cid)
-            .ok_or(xous_kernel::Error::ServerNotFound)?;
-        let server = ss
-            .server_from_sidx_mut(sidx)
-            .ok_or(xous_kernel::Error::ServerNotFound)?;
-        if server.pid != server_pid {
-            return Err(xous_kernel::Error::ServerNotFound);
-        }
-        let result = server.take_waiting_message(sender.idx, None)?;
-        let (client_pid, client_tid) = match result {
-            WaitingMessage::ScalarMessage(pid, tid) => (pid, tid),
-            WaitingMessage::ForgetMemory(_) => {
-                println!(
-                    "WARNING: Tried to wait on a scalar message that was actually forgettingmemory"
-                );
-                return Err(xous_kernel::Error::ProcessNotFound);
-            }
-            WaitingMessage::BorrowedMemory(_, _, _, _, _) => {
-                println!(
-                    "WARNING: Tried to wait on a scalar message that was actually borrowed memory"
-                );
-                return Err(xous_kernel::Error::ProcessNotFound);
-            }
-            WaitingMessage::MovedMemory => {
-                println!(
-                    "WARNING: Tried to wait on a scalar message that was actually moved memory"
-                );
-                return Err(xous_kernel::Error::ProcessNotFound);
-            }
-            WaitingMessage::None => {
-                println!("WARNING: Tried to wait on a message that didn't exist");
-                return Err(xous_kernel::Error::ProcessNotFound);
-            }
-        };
-<<<<<<< HEAD
-        ss.ready_thread(client_pid, client_tid)?;
-        ss.switch_to_thread(client_pid, Some(client_tid))?;
-        ss.set_thread_result(client_pid, client_tid, xous_kernel::Result::Scalar1(arg))?;
-        Ok(xous_kernel::Result::Scalar1(arg))
-=======
-
-        if !cfg!(baremetal) {
-            // In a hosted environment, `switch_to_thread()` doesn't continue
-            // execution from the new thread. Instead it continues in the old
-            // thread. Therefore, we need to instruct the client to resume, and
-            // return to the server.
-            // In a baremetal environment, the opposite is true -- we instruct
-            // the server to resume and return to the client.
-            ss.set_thread_result(client_pid, client_tid, xous_kernel::Result::Scalar1(arg))?;
-            Ok(xous_kernel::Result::Ok)
-        } else {
-            // Switch away from the server, but leave it as Runnable
-            ss.switch_from_thread(server_pid, server_tid)?;
-            ss.ready_thread(server_pid, server_tid)?;
-            ss.set_thread_result(server_pid, server_tid, xous_kernel::Result::Ok)?;
-
-            // Switch to the client
-            ss.ready_thread(client_pid, client_tid)?;
-            ss.switch_to_thread(client_pid, Some(client_tid))?;
-            Ok(xous_kernel::Result::Scalar1(arg))
-        }
->>>>>>> 3bb9b55b
-    })
-}
-
-fn return_scalar2(
-    server_pid: PID,
-    server_tid: TID,
-    sender: MessageSender,
-    arg1: usize,
-    arg2: usize,
-) -> SysCallResult {
-    SystemServices::with_mut(|ss| {
-        let sender = SenderID::from(sender);
-
-        let sidx = ss
-            .sidx_from_cid(sender.cid)
-            .ok_or(xous_kernel::Error::ServerNotFound)?;
-        let server = ss
-            .server_from_sidx_mut(sidx)
-            .ok_or(xous_kernel::Error::ServerNotFound)?;
-        if server.pid != server_pid {
-            return Err(xous_kernel::Error::ServerNotFound);
-        }
-        let result = server.take_waiting_message(sender.idx, None)?;
-        let (client_pid, client_tid) = match result {
-            WaitingMessage::ScalarMessage(pid, tid) => (pid, tid),
-            WaitingMessage::ForgetMemory(_) => {
-                println!("WARNING: Tried to wait on a scalar message that was actually forgetting memory");
-                return Err(xous_kernel::Error::ProcessNotFound);
-            }
-            WaitingMessage::BorrowedMemory(_, _, _, _, _) => {
-                println!(
-                    "WARNING: Tried to wait on a scalar message that was actually borrowed memory"
-                );
-                return Err(xous_kernel::Error::ProcessNotFound);
-            }
-            WaitingMessage::MovedMemory => {
-                println!(
-                    "WARNING: Tried to wait on a scalar message that was actually moved memory"
-                );
-                return Err(xous_kernel::Error::ProcessNotFound);
-            }
-            WaitingMessage::None => {
-                println!("WARNING: Tried to wait on a message that didn't exist");
-                return Err(xous_kernel::Error::ProcessNotFound);
-            }
-        };
-<<<<<<< HEAD
-        ss.ready_thread(client_pid, client_tid)?;
-        ss.ready_thread(server_pid, server_tid)?;
-
-        /*
-        ss.activate_process_thread(server_tid, client_pid, client_tid, false)
-        .map(|_| Ok(xous_kernel::Result::Scalar2(arg1, arg2)))
-        .unwrap_or(Err(xous_kernel::Error::ProcessNotFound))?;*/
-        //ss.switch_from_thread(server_pid, server_tid)?;
-
-        ss.switch_to_thread(client_pid, Some(client_tid))?;
-        ss.set_thread_result(
-            client_pid,
-            client_tid,
-            xous_kernel::Result::Scalar2(arg1, arg2),
-        )?;
-        Ok(xous_kernel::Result::Scalar2(arg1, arg2))
-=======
-
-        if !cfg!(baremetal) {
-            // In a hosted environment, `switch_to_thread()` doesn't continue
-            // execution from the new thread. Instead it continues in the old
-            // thread. Therefore, we need to instruct the client to resume, and
-            // return to the server.
-            // In a baremetal environment, the opposite is true -- we instruct
-            // the server to resume and return to the client.
-            ss.set_thread_result(
-                client_pid,
-                client_tid,
-                xous_kernel::Result::Scalar2(arg1, arg2),
-            )?;
-            Ok(xous_kernel::Result::Ok)
-        } else {
-            // Switch away from the server, but leave it as Runnable
-            ss.switch_from_thread(server_pid, server_tid)?;
-            ss.ready_thread(server_pid, server_tid)?;
-            ss.set_thread_result(server_pid, server_tid, xous_kernel::Result::Ok)?;
-
-            // Switch to the client
-            ss.ready_thread(client_pid, client_tid)?;
-            ss.switch_to_thread(client_pid, Some(client_tid))?;
-            Ok(xous_kernel::Result::Scalar2(arg1, arg2))
-        }
->>>>>>> 3bb9b55b
-    })
-}
-
-fn receive_message(pid: PID, tid: TID, sid: SID) -> SysCallResult {
-    SystemServices::with_mut(|ss| {
-        assert!(
-            ss.thread_is_running(pid, tid),
-            "current thread is not running"
-        );
-        // See if there is a pending message.  If so, return immediately.
-        let cid = ss.connect_to_server(sid)?;
-        let sidx = ss
-            .server_sidx(sid)
-            .ok_or(xous_kernel::Error::ServerNotFound)?;
-        let server = ss
-            .server_from_sidx_mut(sidx)
-            .ok_or(xous_kernel::Error::ServerNotFound)?;
-        // server.print_queue();
-
-        // Ensure the server is for this PID
-        if server.pid != pid {
-            return Err(xous_kernel::Error::ServerNotFound);
-        }
-
-        // If there is a pending message, return it immediately.
-        if let Some(msg) = server.take_next_message(cid) {
-            return Ok(xous_kernel::Result::Message(msg));
-        }
-
-        // There is no pending message, so return control to the parent
-        // process and mark ourselves as awaiting an event.  When a message
-        // arrives, our return value will already be set to the
-        // MessageEnvelope of the incoming message.
-        // println!(
-        //     "KERNEL({}): did not have any waiting messages -- parking context {}",
-        //     pid, tid
-        // );
-        server.park_thread(tid);
-
-        // For baremetal targets, switch away from this process.
-        if cfg!(baremetal) {
-            unsafe { SWITCHTO_CALLER = None };
-            let ppid = ss.get_process(pid).expect("Can't get current process").ppid;
-            // TODO: Advance thread
-            ss.activate_process_thread(tid, ppid, 0, false)
-                .map(|_| Ok(xous_kernel::Result::ResumeProcess))
-                .unwrap_or(Err(xous_kernel::Error::ProcessNotFound))
-        }
-        // For hosted targets, simply return `BlockedProcess` indicating we'll make
-        // a callback to their socket at a later time.
-        else {
-            ss.switch_from_thread(pid, tid)
-                .map(|_| xous_kernel::Result::BlockedProcess)
-        }
-    })
-}
-
-pub fn handle(pid: PID, tid: TID, call: SysCall) -> SysCallResult {
-    #[cfg(feature = "debug-print")]
-    print!("KERNEL({}:{}): Syscall {:x?}", pid, tid, call);
-    let result = handle_inner(pid, tid, call);
-    #[cfg(feature = "debug-print")]
-<<<<<<< HEAD
-    println!(" -> {:x?}", result);
-=======
-    println!(
-        " -> ({}:{}) {:?}",
-        crate::arch::current_pid(),
-        crate::arch::process::Process::current().current_tid(),
-        result
-    );
->>>>>>> 3bb9b55b
-    result
-}
-
-pub fn handle_inner(pid: PID, tid: TID, call: SysCall) -> SysCallResult {
-    // let pid = arch::current_pid();
-
-    match call {
-        SysCall::MapMemory(phys, virt, size, req_flags) => {
-            MemoryManager::with_mut(|mm| {
-                let phys_ptr = phys
-                    .map(|x| x.get() as *mut u8)
-                    .unwrap_or(core::ptr::null_mut());
-                let virt_ptr = virt
-                    .map(|x| x.get() as *mut u8)
-                    .unwrap_or(core::ptr::null_mut());
-
-                // Don't let the address exceed the user area (unless it's PID 1)
-                if pid.get() != 1
-                    && virt
-                        .map(|x| x.get() >= arch::mem::USER_AREA_END)
-                        .unwrap_or(false)
-                {
-                    return Err(xous_kernel::Error::BadAddress);
-
-                // Don't allow mapping non-page values
-                } else if size.get() & (PAGE_SIZE - 1) != 0 {
-                    // println!("map: bad alignment of size {:08x}", size);
-                    return Err(xous_kernel::Error::BadAlignment);
-                }
-                // println!(
-                //     "Mapping {:08x} -> {:08x} ({} bytes, flags: {:?})",
-                //     phys_ptr as u32, virt_ptr as u32, size, req_flags
-                // );
-                let range = mm.map_range(
-                    phys_ptr,
-                    virt_ptr,
-                    size.get(),
-                    pid,
-                    req_flags,
-                    MemoryType::Default,
-                )?;
-
-                // If we're handing back an address in main RAM, zero it out. If
-                // phys is 0, then the page will be lazily allocated, so we
-                // don't need to do this.
-                if phys.is_some() {
-                    if mm.is_main_memory(phys_ptr) {
-                        println!(
-                            "Going to zero out {} bytes @ {:08x}",
-                            range.size.get(),
-                            range.addr.get()
-                        );
-                        unsafe {
-                            range
-                                .as_mut_ptr()
-                                .write_bytes(0, range.size.get() / mem::size_of::<usize>())
-                        };
-                        // println!("Done zeroing out");
-                    }
-                    for offset in
-                        (range.addr.get()..(range.addr.get() + range.size.get())).step_by(PAGE_SIZE)
-                    {
-                        // println!("Handing page to user");
-                        crate::arch::mem::hand_page_to_user(offset as *mut u8)
-                            .expect("couldn't hand page to user");
-                    }
-                }
-
-                Ok(xous_kernel::Result::MemoryRange(range))
-            })
-        }
-        SysCall::UnmapMemory(range) => MemoryManager::with_mut(|mm| {
-            let mut result = Ok(xous_kernel::Result::Ok);
-            let virt = range.as_ptr() as usize;
-            let size = range.len();
-            if virt & 0xfff != 0 {
-                return Err(xous_kernel::Error::BadAlignment);
-            }
-            for addr in (virt..(virt + size)).step_by(PAGE_SIZE) {
-                if let Err(e) = mm.unmap_page(addr as *mut usize) {
-                    if result.is_ok() {
-                        result = Err(e);
-                    }
-                }
-            }
-            result
-        }),
-        SysCall::IncreaseHeap(delta, flags) => {
-            if delta & 0xfff != 0 {
-                return Err(xous_kernel::Error::BadAlignment);
-            }
-            let start = {
-                ArchProcess::with_inner_mut(|process_inner| {
-                    if process_inner.mem_heap_size + delta > process_inner.mem_heap_max {
-                        return Err(xous_kernel::Error::OutOfMemory);
-                    }
-
-                    let start = process_inner.mem_heap_base + process_inner.mem_heap_size;
-                    process_inner.mem_heap_size += delta;
-                    Ok(start as *mut u8)
-                })?
-            };
-            MemoryManager::with_mut(|mm| {
-                Ok(xous_kernel::Result::MemoryRange(
-                    mm.reserve_range(start, delta, flags)?,
-                ))
-            })
-        }
-        SysCall::DecreaseHeap(delta) => {
-            if delta & 0xfff != 0 {
-                return Err(xous_kernel::Error::BadAlignment);
-            }
-            let start = ArchProcess::with_inner_mut(|process_inner| {
-                if process_inner.mem_heap_size + delta > process_inner.mem_heap_max {
-                    return Err(xous_kernel::Error::OutOfMemory);
-                }
-
-                let start = process_inner.mem_heap_base + process_inner.mem_heap_size;
-                process_inner.mem_heap_size -= delta;
-                Ok(start)
-            })?;
-            MemoryManager::with_mut(|mm| {
-                for page in ((start - delta)..start).step_by(crate::arch::mem::PAGE_SIZE) {
-                    mm.unmap_page(page as *mut usize)
-                        .expect("unable to unmap page");
-                }
-            });
-            Ok(xous_kernel::Result::Ok)
-        }
-        SysCall::SwitchTo(new_pid, new_context) => SystemServices::with_mut(|ss| {
-            unsafe {
-                assert!(
-                    SWITCHTO_CALLER.is_none(),
-                    "SWITCHTO_CALLER was not None, indicating SwitchTo was called twice"
-                );
-                SWITCHTO_CALLER = Some((pid, tid));
-            }
-            // println!(
-            //     "Activating process thread {} in pid {} coming from pid {} thread {}",
-            //     new_context, new_pid, pid, tid
-            // );
-            let result = ss
-                .activate_process_thread(tid, new_pid, new_context, true)
-                .map(|_ctx| xous_kernel::Result::ResumeProcess);
-            // println!("Done activating process thread: {:?}", result);
-            result
-        }),
-        SysCall::ClaimInterrupt(no, callback, arg) => {
-            interrupt_claim(no, pid as definitions::PID, callback, arg)
-                .map(|_| xous_kernel::Result::Ok)
-        }
-        SysCall::Yield => do_yield(pid, tid),
-        SysCall::ReturnToParentI(_pid, _cpuid) => {
-            unsafe {
-                // let (_current_pid, _current_ctx) = crate::arch::irq::take_isr_return_pair()
-                //     .expect("couldn't get the isr return pair");
-                SWITCHTO_CALLER.take().map(|(parent_pid, parent_ctx)| {
-                    crate::arch::irq::set_isr_return_pair(parent_pid, parent_ctx)
-                });
-            };
-            Ok(xous_kernel::Result::ResumeProcess)
-        }
-        SysCall::ReceiveMessage(sid) => receive_message(pid, tid, sid),
-        SysCall::WaitEvent => SystemServices::with_mut(|ss| {
-            let process = ss.get_process(pid).expect("Can't get current process");
-            let ppid = process.ppid;
-            unsafe { SWITCHTO_CALLER = None };
-            // TODO: Advance thread
-            ss.activate_process_thread(tid, ppid, 0, false)
-                .map(|_| Ok(xous_kernel::Result::ResumeProcess))
-                .unwrap_or(Err(xous_kernel::Error::ProcessNotFound))
-        }),
-        SysCall::CreateThread(thread_init) => SystemServices::with_mut(|ss| {
-            ss.create_thread(pid, thread_init).map(|new_tid| {
-                if !cfg!(baremetal) {
-                    ss.switch_to_thread(pid, Some(new_tid))
-                        .expect("couldn't activate new thread");
-                }
-                xous_kernel::Result::ThreadID(new_tid)
-            })
-        }),
-        SysCall::CreateProcess(process_init) => SystemServices::with_mut(|ss| {
-            ss.create_process(process_init)
-                .map(xous_kernel::Result::ProcessID)
-        }),
-        SysCall::CreateServer(name) => SystemServices::with_mut(|ss| {
-            ss.create_server(pid, name)
-                .map(|(sid, cid)| xous_kernel::Result::NewServerID(sid, cid))
-        }),
-        SysCall::TryConnect(sid) => SystemServices::with_mut(|ss| {
-            ss.connect_to_server(sid)
-                .map(xous_kernel::Result::ConnectionID)
-        }),
-        SysCall::ReturnMemory(sender, buf) => return_memory(pid, tid, sender, buf),
-        SysCall::ReturnScalar1(sender, arg) => return_scalar(pid, tid, sender, arg),
-        SysCall::ReturnScalar2(sender, arg1, arg2) => return_scalar2(pid, tid, sender, arg1, arg2),
-        // SysCall::ReturnScalar2(sender, arg, arg2) => return_memory(pid, tid, sender, arg, arg2),
-        SysCall::TrySendMessage(cid, message) => send_message(pid, tid, cid, message),
-        SysCall::TerminateProcess => SystemServices::with_mut(|ss| {
-            ss.switch_from_thread(pid, tid)?;
-            let ppid = ss.terminate_process(pid)?;
-            if cfg!(baremetal) {
-                ss.switch_to_thread(ppid, None)
-                    .map(|_| xous_kernel::Result::ResumeProcess)
-            } else {
-                Ok(xous_kernel::Result::Ok)
-            }
-        }),
-        SysCall::Shutdown => {
-            SystemServices::with_mut(|ss| ss.shutdown().map(|_| xous_kernel::Result::Ok))
-        }
-
-        // SysCall::Connect(sid) => {
-        //     SystemServices::with_mut(|ss| ss.connect_to_server(sid).map(xous_kernel::Result::ConnectionID))
-        // }
-        SysCall::SendMessage(cid, message) => {
-            let result = send_message(pid, tid, cid, message);
-            match result {
-                Ok(o) => Ok(o),
-                Err(xous_kernel::Error::ServerQueueFull) => {
-                    arch::process::Process::with_current_mut(|p| p.retry_instruction(tid))?;
-                    do_yield(pid, tid)
-                }
-                Err(e) => Err(e),
-            }
-        }
-        _ => panic!("Unhandled Syscall: {:?}", call), //Err(xous_kernel::Error::UnhandledSyscall),
-    }
-}
+use crate::arch;
+use crate::arch::process::Process as ArchProcess;
+use crate::irq::interrupt_claim;
+use crate::mem::{MemoryManager, PAGE_SIZE};
+use crate::server::{SenderID, WaitingMessage};
+use crate::services::SystemServices;
+use core::mem;
+use xous_kernel::*;
+
+/// This is the context that called SwitchTo
+static mut SWITCHTO_CALLER: Option<(PID, TID)> = None;
+
+fn do_yield(_pid: PID, tid: TID) -> SysCallResult {
+    // If we're not running on bare metal, treat this as a no-op.
+    if !cfg!(baremetal) {
+        return Ok(xous_kernel::Result::Ok);
+    }
+
+    let (parent_pid, parent_ctx) = unsafe {
+        SWITCHTO_CALLER
+            .take()
+            .expect("yielded when no parent context was present")
+    };
+    SystemServices::with_mut(|ss| {
+        // TODO: Advance thread
+        ss.activate_process_thread(tid, parent_pid, parent_ctx, true)
+            .map(|_| Ok(xous_kernel::Result::ResumeProcess))
+            .unwrap_or(Err(xous_kernel::Error::ProcessNotFound))
+    })
+}
+
+fn send_message(pid: PID, thread: TID, cid: CID, message: Message) -> SysCallResult {
+    SystemServices::with_mut(|ss| {
+        let sidx = ss
+            .sidx_from_cid(cid)
+            .ok_or(xous_kernel::Error::ServerNotFound)?;
+        // ::debug_here::debug_here!();
+
+        let server_pid = ss
+            .server_from_sidx(sidx)
+            .expect("server couldn't be located")
+            .pid;
+
+        // Remember the address the message came from, in case we need to
+        // return it after the borrow is through.
+        let client_address = match &message {
+            Message::Scalar(_) | Message::BlockingScalar(_) => None,
+            Message::Move(msg) | Message::MutableBorrow(msg) | Message::Borrow(msg) => {
+                Some(msg.buf.addr)
+            }
+        };
+
+        // Translate memory messages from the client process to the server
+        // process. Additionally, determine whether the call is blocking. If
+        // so, switch to the server context right away.
+        let blocking = message.is_blocking();
+        let message = match message {
+            Message::Scalar(_) | Message::BlockingScalar(_) => message,
+            Message::Move(msg) => {
+                let new_virt = ss.send_memory(
+                    msg.buf.as_mut_ptr(),
+                    server_pid,
+                    core::ptr::null_mut(),
+                    msg.buf.len(),
+                )?;
+                Message::Move(MemoryMessage {
+                    id: msg.id,
+                    buf: MemoryRange::new(new_virt as usize, msg.buf.len())?,
+                    offset: msg.offset,
+                    valid: msg.valid,
+                })
+            }
+            Message::MutableBorrow(msg) => {
+                let new_virt = ss.lend_memory(
+                    msg.buf.as_mut_ptr(),
+                    server_pid,
+                    core::ptr::null_mut(),
+                    msg.buf.len(),
+                    true,
+                )?;
+                Message::MutableBorrow(MemoryMessage {
+                    id: msg.id,
+                    buf: MemoryRange::new(new_virt as usize, msg.buf.len())?,
+                    offset: msg.offset,
+                    valid: msg.valid,
+                })
+            }
+            Message::Borrow(msg) => {
+                let new_virt = ss.lend_memory(
+                    msg.buf.as_mut_ptr(),
+                    server_pid,
+                    core::ptr::null_mut(),
+                    msg.buf.len(),
+                    false,
+                )?;
+                // println!(
+                //     "Lending {} bytes from {:08x} in PID {} to {:08x} in PID {}",
+                //     msg.buf.len(),
+                //     msg.buf.as_mut_ptr() as usize,
+                //     pid,
+                //     new_virt as usize,
+                //     server_pid,
+                // );
+                Message::Borrow(MemoryMessage {
+                    id: msg.id,
+                    buf: MemoryRange::new(new_virt as usize, msg.buf.len())?,
+                    offset: msg.offset,
+                    valid: msg.valid,
+                })
+            }
+        };
+
+        // If the server has an available context to receive the message,
+        // transfer it right away.
+        if let Some(server_tid) = ss
+            .server_from_sidx_mut(sidx)
+            .expect("server couldn't be located")
+            .take_available_thread()
+        {
+            // println!(
+            //     "There are contexts available to handle this message.  Marking PID {} as Ready",
+            //     server_pid
+            // );
+            let server_cid = ss.server_cid(sidx)?;
+            let sender_idx = if message.is_blocking() {
+                ss.remember_server_message(sidx, pid, thread, &message, client_address)
+                    .map_err(|e| {
+                        ss.server_from_sidx_mut(sidx)
+                            .expect("server couldn't be located")
+                            .return_available_thread(thread);
+                        e
+                    })?
+            } else {
+                0
+            };
+            let sender = SenderID {
+                cid: server_cid,
+                idx: sender_idx,
+            };
+            let envelope = MessageEnvelope {
+                sender: sender.into(),
+                body: message,
+            };
+
+            // Mark the server's context as "Ready". If this fails, return the context
+            // to the blocking list.
+            ss.ready_thread(server_pid, server_tid).map_err(|e| {
+                ss.server_from_sidx_mut(sidx)
+                    .expect("server couldn't be located")
+                    .return_available_thread(thread);
+                e
+            })?;
+
+            if blocking && cfg!(baremetal) {
+                // println!("Activating Server context and switching away from Client");
+                ss.activate_process_thread(thread, server_pid, server_tid, !blocking)
+                    .map(|_| Ok(xous_kernel::Result::Message(envelope)))
+                    .unwrap_or(Err(xous_kernel::Error::ProcessNotFound))
+            } else if blocking && !cfg!(baremetal) {
+                // println!("Blocking client, since it sent a blocking message");
+                ss.switch_from_thread(pid, thread)?;
+                ss.switch_to_thread(server_pid, Some(server_tid))?;
+                ss.set_thread_result(
+                    server_pid,
+                    server_tid,
+                    xous_kernel::Result::Message(envelope),
+                )
+                .map(|_| xous_kernel::Result::BlockedProcess)
+            } else if cfg!(baremetal) {
+                // println!("Setting the return value of the Server and returning to Client");
+                ss.set_thread_result(
+                    server_pid,
+                    server_tid,
+                    xous_kernel::Result::Message(envelope),
+                )
+                .map(|_| xous_kernel::Result::Ok)
+            } else {
+                // println!("Setting the return value of the Server and returning to Client");
+                // "Switch to" the server PID when not running on bare metal. This ensures
+                // that it's "Running".
+                ss.switch_to_thread(server_pid, Some(server_tid))?;
+                ss.set_thread_result(
+                    server_pid,
+                    server_tid,
+                    xous_kernel::Result::Message(envelope),
+                )
+                .map(|_| xous_kernel::Result::Ok)
+            }
+        } else {
+            // Add this message to the queue.  If the queue is full, this
+            // returns an error.
+            ss.queue_server_message(sidx, pid, thread, message, client_address)?;
+
+            // Park this context if it's blocking.  This is roughly
+            // equivalent to a "Yield".
+            if blocking {
+                if cfg!(baremetal) {
+                    // println!("Returning to parent");
+                    let process = ss.get_process(pid).expect("Can't get current process");
+                    let ppid = process.ppid;
+                    unsafe { SWITCHTO_CALLER = None };
+                    ss.activate_process_thread(thread, ppid, 0, !blocking)
+                        .map(|_| Ok(xous_kernel::Result::ResumeProcess))
+                        .unwrap_or(Err(xous_kernel::Error::ProcessNotFound))
+                } else {
+                    ss.switch_from_thread(pid, thread)?;
+                    Ok(xous_kernel::Result::BlockedProcess)
+                }
+            } else {
+                // println!("Returning to Client with Ok result");
+                Ok(xous_kernel::Result::Ok)
+            }
+        }
+    })
+}
+
+fn return_memory(pid: PID, tid: TID, sender: MessageSender, buf: MemoryRange) -> SysCallResult {
+    SystemServices::with_mut(|ss| {
+        let sender = SenderID::from(sender);
+
+        let sidx = ss
+            .sidx_from_cid(sender.cid)
+            .ok_or(xous_kernel::Error::ServerNotFound)?;
+        let server = ss
+            .server_from_sidx_mut(sidx)
+            .ok_or(xous_kernel::Error::ServerNotFound)?;
+        if server.pid != pid {
+            return Err(xous_kernel::Error::ServerNotFound);
+        }
+        let result = server.take_waiting_message(sender.idx, Some(&buf))?;
+        let (client_pid, client_tid, server_addr, client_addr, len) = match result {
+            WaitingMessage::BorrowedMemory(
+                client_pid,
+                client_ctx,
+                server_addr,
+                client_addr,
+                len,
+            ) => (client_pid, client_ctx, server_addr, client_addr, len),
+            WaitingMessage::MovedMemory => {
+                return Ok(xous_kernel::Result::Ok);
+            }
+            WaitingMessage::ForgetMemory(range) => {
+                return MemoryManager::with_mut(|mm| {
+                    let mut result = Ok(xous_kernel::Result::Ok);
+                    let virt = range.addr.get();
+                    let size = range.size.get();
+                    if virt & 0xfff != 0 {
+                        return Err(xous_kernel::Error::BadAlignment);
+                    }
+                    for addr in (virt..(virt + size)).step_by(PAGE_SIZE) {
+                        if let Err(e) = mm.unmap_page(addr as *mut usize) {
+                            if result.is_ok() {
+                                result = Err(e);
+                            }
+                        }
+                    }
+                    result
+                })
+            }
+            WaitingMessage::ScalarMessage(_pid, _tid) => {
+                println!("WARNING: Tried to wait on a message that was a scalar");
+                return Err(xous_kernel::Error::InternalError);
+            }
+            WaitingMessage::None => {
+                println!("WARNING: Tried to wait on a message that didn't exist");
+                return Err(xous_kernel::Error::ProcessNotFound);
+            }
+        };
+        // println!(
+        //     "Returning {} bytes from {:08x} in PID {} to {:08x} in PID {} in context {}",
+        //     len,
+        //     server_addr.get(),
+        //     pid,
+        //     client_addr.get(),
+        //     client_pid,
+        //     client_ctx
+        // );
+
+        // Return the memory to the calling process
+        ss.return_memory(
+            server_addr.get() as _,
+            tid,
+            client_pid,
+            client_tid,
+            client_addr.get() as _,
+            len.get(),
+        )?;
+
+        // Unblock the client context to allow it to continue.
+        // println!(
+        //     "KERNEL({}): Unblocking PID {} CTX {}",
+        //     pid, client_pid, client_ctx
+        // );
+        ss.ready_thread(client_pid, client_tid)?;
+        ss.switch_to_thread(client_pid, Some(client_tid))?;
+        ss.set_thread_result(client_pid, client_tid, xous_kernel::Result::Ok)?;
+        Ok(xous_kernel::Result::Ok)
+    })
+}
+
+fn return_scalar(
+    server_pid: PID,
+    server_tid: TID,
+    sender: MessageSender,
+    arg: usize,
+) -> SysCallResult {
+    SystemServices::with_mut(|ss| {
+        let sender = SenderID::from(sender);
+
+        let sidx = ss
+            .sidx_from_cid(sender.cid)
+            .ok_or(xous_kernel::Error::ServerNotFound)?;
+        let server = ss
+            .server_from_sidx_mut(sidx)
+            .ok_or(xous_kernel::Error::ServerNotFound)?;
+        if server.pid != server_pid {
+            return Err(xous_kernel::Error::ServerNotFound);
+        }
+        let result = server.take_waiting_message(sender.idx, None)?;
+        let (client_pid, client_tid) = match result {
+            WaitingMessage::ScalarMessage(pid, tid) => (pid, tid),
+            WaitingMessage::ForgetMemory(_) => {
+                println!(
+                    "WARNING: Tried to wait on a scalar message that was actually forgettingmemory"
+                );
+                return Err(xous_kernel::Error::ProcessNotFound);
+            }
+            WaitingMessage::BorrowedMemory(_, _, _, _, _) => {
+                println!(
+                    "WARNING: Tried to wait on a scalar message that was actually borrowed memory"
+                );
+                return Err(xous_kernel::Error::ProcessNotFound);
+            }
+            WaitingMessage::MovedMemory => {
+                println!(
+                    "WARNING: Tried to wait on a scalar message that was actually moved memory"
+                );
+                return Err(xous_kernel::Error::ProcessNotFound);
+            }
+            WaitingMessage::None => {
+                println!("WARNING: Tried to wait on a message that didn't exist");
+                return Err(xous_kernel::Error::ProcessNotFound);
+            }
+        };
+
+        if !cfg!(baremetal) {
+            // In a hosted environment, `switch_to_thread()` doesn't continue
+            // execution from the new thread. Instead it continues in the old
+            // thread. Therefore, we need to instruct the client to resume, and
+            // return to the server.
+            // In a baremetal environment, the opposite is true -- we instruct
+            // the server to resume and return to the client.
+            ss.set_thread_result(client_pid, client_tid, xous_kernel::Result::Scalar1(arg))?;
+            Ok(xous_kernel::Result::Ok)
+        } else {
+            // Switch away from the server, but leave it as Runnable
+            ss.switch_from_thread(server_pid, server_tid)?;
+            ss.ready_thread(server_pid, server_tid)?;
+            ss.set_thread_result(server_pid, server_tid, xous_kernel::Result::Ok)?;
+
+            // Switch to the client
+            ss.ready_thread(client_pid, client_tid)?;
+            ss.switch_to_thread(client_pid, Some(client_tid))?;
+            Ok(xous_kernel::Result::Scalar1(arg))
+        }
+    })
+}
+
+fn return_scalar2(
+    server_pid: PID,
+    server_tid: TID,
+    sender: MessageSender,
+    arg1: usize,
+    arg2: usize,
+) -> SysCallResult {
+    SystemServices::with_mut(|ss| {
+        let sender = SenderID::from(sender);
+
+        let sidx = ss
+            .sidx_from_cid(sender.cid)
+            .ok_or(xous_kernel::Error::ServerNotFound)?;
+        let server = ss
+            .server_from_sidx_mut(sidx)
+            .ok_or(xous_kernel::Error::ServerNotFound)?;
+        if server.pid != server_pid {
+            return Err(xous_kernel::Error::ServerNotFound);
+        }
+        let result = server.take_waiting_message(sender.idx, None)?;
+        let (client_pid, client_tid) = match result {
+            WaitingMessage::ScalarMessage(pid, tid) => (pid, tid),
+            WaitingMessage::ForgetMemory(_) => {
+                println!("WARNING: Tried to wait on a scalar message that was actually forgetting memory");
+                return Err(xous_kernel::Error::ProcessNotFound);
+            }
+            WaitingMessage::BorrowedMemory(_, _, _, _, _) => {
+                println!(
+                    "WARNING: Tried to wait on a scalar message that was actually borrowed memory"
+                );
+                return Err(xous_kernel::Error::ProcessNotFound);
+            }
+            WaitingMessage::MovedMemory => {
+                println!(
+                    "WARNING: Tried to wait on a scalar message that was actually moved memory"
+                );
+                return Err(xous_kernel::Error::ProcessNotFound);
+            }
+            WaitingMessage::None => {
+                println!("WARNING: Tried to wait on a message that didn't exist");
+                return Err(xous_kernel::Error::ProcessNotFound);
+            }
+        };
+
+        if !cfg!(baremetal) {
+            // In a hosted environment, `switch_to_thread()` doesn't continue
+            // execution from the new thread. Instead it continues in the old
+            // thread. Therefore, we need to instruct the client to resume, and
+            // return to the server.
+            // In a baremetal environment, the opposite is true -- we instruct
+            // the server to resume and return to the client.
+            ss.set_thread_result(
+                client_pid,
+                client_tid,
+                xous_kernel::Result::Scalar2(arg1, arg2),
+            )?;
+            Ok(xous_kernel::Result::Ok)
+        } else {
+            // Switch away from the server, but leave it as Runnable
+            ss.switch_from_thread(server_pid, server_tid)?;
+            ss.ready_thread(server_pid, server_tid)?;
+            ss.set_thread_result(server_pid, server_tid, xous_kernel::Result::Ok)?;
+
+            // Switch to the client
+            ss.ready_thread(client_pid, client_tid)?;
+            ss.switch_to_thread(client_pid, Some(client_tid))?;
+            Ok(xous_kernel::Result::Scalar2(arg1, arg2))
+        }
+    })
+}
+
+fn receive_message(pid: PID, tid: TID, sid: SID) -> SysCallResult {
+    SystemServices::with_mut(|ss| {
+        assert!(
+            ss.thread_is_running(pid, tid),
+            "current thread is not running"
+        );
+        // See if there is a pending message.  If so, return immediately.
+        let cid = ss.connect_to_server(sid)?;
+        let sidx = ss
+            .server_sidx(sid)
+            .ok_or(xous_kernel::Error::ServerNotFound)?;
+        let server = ss
+            .server_from_sidx_mut(sidx)
+            .ok_or(xous_kernel::Error::ServerNotFound)?;
+        // server.print_queue();
+
+        // Ensure the server is for this PID
+        if server.pid != pid {
+            return Err(xous_kernel::Error::ServerNotFound);
+        }
+
+        // If there is a pending message, return it immediately.
+        if let Some(msg) = server.take_next_message(cid) {
+            return Ok(xous_kernel::Result::Message(msg));
+        }
+
+        // There is no pending message, so return control to the parent
+        // process and mark ourselves as awaiting an event.  When a message
+        // arrives, our return value will already be set to the
+        // MessageEnvelope of the incoming message.
+        // println!(
+        //     "KERNEL({}): did not have any waiting messages -- parking context {}",
+        //     pid, tid
+        // );
+        server.park_thread(tid);
+
+        // For baremetal targets, switch away from this process.
+        if cfg!(baremetal) {
+            unsafe { SWITCHTO_CALLER = None };
+            let ppid = ss.get_process(pid).expect("Can't get current process").ppid;
+            // TODO: Advance thread
+            ss.activate_process_thread(tid, ppid, 0, false)
+                .map(|_| Ok(xous_kernel::Result::ResumeProcess))
+                .unwrap_or(Err(xous_kernel::Error::ProcessNotFound))
+        }
+        // For hosted targets, simply return `BlockedProcess` indicating we'll make
+        // a callback to their socket at a later time.
+        else {
+            ss.switch_from_thread(pid, tid)
+                .map(|_| xous_kernel::Result::BlockedProcess)
+        }
+    })
+}
+
+pub fn handle(pid: PID, tid: TID, call: SysCall) -> SysCallResult {
+    #[cfg(feature = "debug-print")]
+    print!("KERNEL({}:{}): Syscall {:x?}", pid, tid, call);
+    let result = handle_inner(pid, tid, call);
+    #[cfg(feature = "debug-print")]
+    println!(
+        " -> ({}:{}) {:?}",
+        crate::arch::current_pid(),
+        crate::arch::process::Process::current().current_tid(),
+        result
+    );
+    result
+}
+
+pub fn handle_inner(pid: PID, tid: TID, call: SysCall) -> SysCallResult {
+    // let pid = arch::current_pid();
+
+    match call {
+        SysCall::MapMemory(phys, virt, size, req_flags) => {
+            MemoryManager::with_mut(|mm| {
+                let phys_ptr = phys
+                    .map(|x| x.get() as *mut u8)
+                    .unwrap_or(core::ptr::null_mut());
+                let virt_ptr = virt
+                    .map(|x| x.get() as *mut u8)
+                    .unwrap_or(core::ptr::null_mut());
+
+                // Don't let the address exceed the user area (unless it's PID 1)
+                if pid.get() != 1
+                    && virt
+                        .map(|x| x.get() >= arch::mem::USER_AREA_END)
+                        .unwrap_or(false)
+                {
+                    return Err(xous_kernel::Error::BadAddress);
+
+                // Don't allow mapping non-page values
+                } else if size.get() & (PAGE_SIZE - 1) != 0 {
+                    // println!("map: bad alignment of size {:08x}", size);
+                    return Err(xous_kernel::Error::BadAlignment);
+                }
+                // println!(
+                //     "Mapping {:08x} -> {:08x} ({} bytes, flags: {:?})",
+                //     phys_ptr as u32, virt_ptr as u32, size, req_flags
+                // );
+                let range = mm.map_range(
+                    phys_ptr,
+                    virt_ptr,
+                    size.get(),
+                    pid,
+                    req_flags,
+                    MemoryType::Default,
+                )?;
+
+                // If we're handing back an address in main RAM, zero it out. If
+                // phys is 0, then the page will be lazily allocated, so we
+                // don't need to do this.
+                if phys.is_some() {
+                    if mm.is_main_memory(phys_ptr) {
+                        println!(
+                            "Going to zero out {} bytes @ {:08x}",
+                            range.size.get(),
+                            range.addr.get()
+                        );
+                        unsafe {
+                            range
+                                .as_mut_ptr()
+                                .write_bytes(0, range.size.get() / mem::size_of::<usize>())
+                        };
+                        // println!("Done zeroing out");
+                    }
+                    for offset in
+                        (range.addr.get()..(range.addr.get() + range.size.get())).step_by(PAGE_SIZE)
+                    {
+                        // println!("Handing page to user");
+                        crate::arch::mem::hand_page_to_user(offset as *mut u8)
+                            .expect("couldn't hand page to user");
+                    }
+                }
+
+                Ok(xous_kernel::Result::MemoryRange(range))
+            })
+        }
+        SysCall::UnmapMemory(range) => MemoryManager::with_mut(|mm| {
+            let mut result = Ok(xous_kernel::Result::Ok);
+            let virt = range.as_ptr() as usize;
+            let size = range.len();
+            if virt & 0xfff != 0 {
+                return Err(xous_kernel::Error::BadAlignment);
+            }
+            for addr in (virt..(virt + size)).step_by(PAGE_SIZE) {
+                if let Err(e) = mm.unmap_page(addr as *mut usize) {
+                    if result.is_ok() {
+                        result = Err(e);
+                    }
+                }
+            }
+            result
+        }),
+        SysCall::IncreaseHeap(delta, flags) => {
+            if delta & 0xfff != 0 {
+                return Err(xous_kernel::Error::BadAlignment);
+            }
+            let start = {
+                ArchProcess::with_inner_mut(|process_inner| {
+                    if process_inner.mem_heap_size + delta > process_inner.mem_heap_max {
+                        return Err(xous_kernel::Error::OutOfMemory);
+                    }
+
+                    let start = process_inner.mem_heap_base + process_inner.mem_heap_size;
+                    process_inner.mem_heap_size += delta;
+                    Ok(start as *mut u8)
+                })?
+            };
+            MemoryManager::with_mut(|mm| {
+                Ok(xous_kernel::Result::MemoryRange(
+                    mm.reserve_range(start, delta, flags)?,
+                ))
+            })
+        }
+        SysCall::DecreaseHeap(delta) => {
+            if delta & 0xfff != 0 {
+                return Err(xous_kernel::Error::BadAlignment);
+            }
+            let start = ArchProcess::with_inner_mut(|process_inner| {
+                if process_inner.mem_heap_size + delta > process_inner.mem_heap_max {
+                    return Err(xous_kernel::Error::OutOfMemory);
+                }
+
+                let start = process_inner.mem_heap_base + process_inner.mem_heap_size;
+                process_inner.mem_heap_size -= delta;
+                Ok(start)
+            })?;
+            MemoryManager::with_mut(|mm| {
+                for page in ((start - delta)..start).step_by(crate::arch::mem::PAGE_SIZE) {
+                    mm.unmap_page(page as *mut usize)
+                        .expect("unable to unmap page");
+                }
+            });
+            Ok(xous_kernel::Result::Ok)
+        }
+        SysCall::SwitchTo(new_pid, new_context) => SystemServices::with_mut(|ss| {
+            unsafe {
+                assert!(
+                    SWITCHTO_CALLER.is_none(),
+                    "SWITCHTO_CALLER was not None, indicating SwitchTo was called twice"
+                );
+                SWITCHTO_CALLER = Some((pid, tid));
+            }
+            // println!(
+            //     "Activating process thread {} in pid {} coming from pid {} thread {}",
+            //     new_context, new_pid, pid, tid
+            // );
+            let result = ss
+                .activate_process_thread(tid, new_pid, new_context, true)
+                .map(|_ctx| xous_kernel::Result::ResumeProcess);
+            // println!("Done activating process thread: {:?}", result);
+            result
+        }),
+        SysCall::ClaimInterrupt(no, callback, arg) => {
+            interrupt_claim(no, pid as definitions::PID, callback, arg)
+                .map(|_| xous_kernel::Result::Ok)
+        }
+        SysCall::Yield => do_yield(pid, tid),
+        SysCall::ReturnToParentI(_pid, _cpuid) => {
+            unsafe {
+                // let (_current_pid, _current_ctx) = crate::arch::irq::take_isr_return_pair()
+                //     .expect("couldn't get the isr return pair");
+                SWITCHTO_CALLER.take().map(|(parent_pid, parent_ctx)| {
+                    crate::arch::irq::set_isr_return_pair(parent_pid, parent_ctx)
+                });
+            };
+            Ok(xous_kernel::Result::ResumeProcess)
+        }
+        SysCall::ReceiveMessage(sid) => receive_message(pid, tid, sid),
+        SysCall::WaitEvent => SystemServices::with_mut(|ss| {
+            let process = ss.get_process(pid).expect("Can't get current process");
+            let ppid = process.ppid;
+            unsafe { SWITCHTO_CALLER = None };
+            // TODO: Advance thread
+            ss.activate_process_thread(tid, ppid, 0, false)
+                .map(|_| Ok(xous_kernel::Result::ResumeProcess))
+                .unwrap_or(Err(xous_kernel::Error::ProcessNotFound))
+        }),
+        SysCall::CreateThread(thread_init) => SystemServices::with_mut(|ss| {
+            ss.create_thread(pid, thread_init).map(|new_tid| {
+                if !cfg!(baremetal) {
+                    ss.switch_to_thread(pid, Some(new_tid))
+                        .expect("couldn't activate new thread");
+                }
+                xous_kernel::Result::ThreadID(new_tid)
+            })
+        }),
+        SysCall::CreateProcess(process_init) => SystemServices::with_mut(|ss| {
+            ss.create_process(process_init)
+                .map(xous_kernel::Result::ProcessID)
+        }),
+        SysCall::CreateServer(name) => SystemServices::with_mut(|ss| {
+            ss.create_server(pid, name)
+                .map(|(sid, cid)| xous_kernel::Result::NewServerID(sid, cid))
+        }),
+        SysCall::TryConnect(sid) => SystemServices::with_mut(|ss| {
+            ss.connect_to_server(sid)
+                .map(xous_kernel::Result::ConnectionID)
+        }),
+        SysCall::ReturnMemory(sender, buf) => return_memory(pid, tid, sender, buf),
+        SysCall::ReturnScalar1(sender, arg) => return_scalar(pid, tid, sender, arg),
+        SysCall::ReturnScalar2(sender, arg1, arg2) => return_scalar2(pid, tid, sender, arg1, arg2),
+        // SysCall::ReturnScalar2(sender, arg, arg2) => return_memory(pid, tid, sender, arg, arg2),
+        SysCall::TrySendMessage(cid, message) => send_message(pid, tid, cid, message),
+        SysCall::TerminateProcess => SystemServices::with_mut(|ss| {
+            ss.switch_from_thread(pid, tid)?;
+            let ppid = ss.terminate_process(pid)?;
+            if cfg!(baremetal) {
+                ss.switch_to_thread(ppid, None)
+                    .map(|_| xous_kernel::Result::ResumeProcess)
+            } else {
+                Ok(xous_kernel::Result::Ok)
+            }
+        }),
+        SysCall::Shutdown => {
+            SystemServices::with_mut(|ss| ss.shutdown().map(|_| xous_kernel::Result::Ok))
+        }
+
+        // SysCall::Connect(sid) => {
+        //     SystemServices::with_mut(|ss| ss.connect_to_server(sid).map(xous_kernel::Result::ConnectionID))
+        // }
+        SysCall::SendMessage(cid, message) => {
+            let result = send_message(pid, tid, cid, message);
+            match result {
+                Ok(o) => Ok(o),
+                Err(xous_kernel::Error::ServerQueueFull) => {
+                    arch::process::Process::with_current_mut(|p| p.retry_instruction(tid))?;
+                    do_yield(pid, tid)
+                }
+                Err(e) => Err(e),
+            }
+        }
+        _ => panic!("Unhandled Syscall: {:?}", call), //Err(xous_kernel::Error::UnhandledSyscall),
+    }
+}